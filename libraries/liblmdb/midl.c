--- conflicted
+++ resolved
@@ -3,12 +3,8 @@
 /* $OpenLDAP$ */
 /* This work is part of OpenLDAP Software <http://www.openldap.org/>.
  *
-<<<<<<< HEAD
- * Copyright 2000-2017 The OpenLDAP Foundation.
-=======
  * Copyright 2000-2016 The OpenLDAP Foundation.
  * Portions Copyright 2001-2017 Howard Chu, Symas Corp.
->>>>>>> 65b4c49d
  * All rights reserved.
  *
  * Redistribution and use in source and binary forms, with or without
