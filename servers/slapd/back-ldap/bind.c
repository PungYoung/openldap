--- conflicted
+++ resolved
@@ -57,7 +57,6 @@
 	for ( i = 0; i < depth; i++ ) {
 		fprintf( stderr, "-" );
 	}
-<<<<<<< HEAD
 
 	lc = root->avl_data;
 	fprintf( stderr, "lc=%p local=\"%s\" conn=%p %s refcnt=%d\n",
@@ -69,19 +68,6 @@
 	ravl_print( root->avl_left, depth+1 );
 }
 
-=======
-
-	lc = root->avl_data;
-	fprintf( stderr, "lc=%p local=\"%s\" conn=%p %s refcnt=%d\n",
-		(void *)lc,
-		lc->lc_local_ndn.bv_val ? lc->lc_local_ndn.bv_val : "",
-		(void *)lc->lc_conn,
-		avl_bf2str( root->avl_bf ), lc->lc_refcnt );
-	
-	ravl_print( root->avl_left, depth+1 );
-}
-
->>>>>>> cd9f89c6
 static void
 myprint( Avlnode *root, char *msg )
 {
