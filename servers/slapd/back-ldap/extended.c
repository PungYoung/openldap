/* extended.c - ldap backend extended routines */
/* $OpenLDAP$ */
/* This work is part of OpenLDAP Software <http://www.openldap.org/>.
 *
 * Copyright 2003-2006 The OpenLDAP Foundation.
 * All rights reserved.
 *
 * Redistribution and use in source and binary forms, with or without
 * modification, are permitted only as authorized by the OpenLDAP
 * Public License.
 *
 * A copy of this license is available in the file LICENSE in the
 * top-level directory of the distribution or, alternatively, at
 * <http://www.OpenLDAP.org/license.html>.
 */
/* ACKNOWLEDGEMENTS:
 * This work was initially developed by the Howard Chu for inclusion
 * in OpenLDAP Software and subsequently enhanced by Pierangelo
 * Masarati. 
 */

#include "portable.h"

#include <stdio.h>
#include <ac/string.h>

#include "slap.h"
#include "back-ldap.h"
#include "lber_pvt.h"

static BI_op_extended ldap_back_exop_passwd;
static BI_op_extended ldap_back_exop_generic;

static struct exop {
	struct berval	oid;
	BI_op_extended	*extended;
} exop_table[] = {
	{ BER_BVC(LDAP_EXOP_MODIFY_PASSWD),	ldap_back_exop_passwd },
	{ BER_BVNULL, NULL }
};

static int
ldap_back_extended_one( Operation *op, SlapReply *rs, BI_op_extended exop )
{
	ldapinfo_t	*li = (ldapinfo_t *) op->o_bd->be_private;

	ldapconn_t	*lc;
	LDAPControl	**oldctrls = NULL;
	int		rc;

	/* FIXME: this needs to be called here, so it is
	 * called twice; maybe we could avoid the 
	 * ldap_back_dobind() call inside each extended()
	 * call ... */
	lc = ldap_back_getconn( op, rs, LDAP_BACK_SENDERR );
	if ( !lc || !ldap_back_dobind( lc, op, rs, LDAP_BACK_SENDERR ) ) {
		return -1;
	}

	oldctrls = op->o_ctrls;
	if ( ldap_back_proxy_authz_ctrl( &lc->lc_bound_ndn,
		li->li_version, &li->li_idassert, op, rs, &op->o_ctrls ) )
	{
		op->o_ctrls = oldctrls;
		send_ldap_extended( op, rs );
		rs->sr_text = NULL;
		/* otherwise frontend resends result */
		rc = rs->sr_err = SLAPD_ABANDON;
		goto done;
	}

	rc = exop( op, rs );

	if ( op->o_ctrls && op->o_ctrls != oldctrls ) {
		free( op->o_ctrls[ 0 ] );
		free( op->o_ctrls );
	}
	op->o_ctrls = oldctrls;

done:;
	if ( lc != NULL ) {
		ldap_back_release_conn( op, rs, lc );
	}
			
	return rc;
}

int
ldap_back_extended(
		Operation	*op,
		SlapReply	*rs )
{
	int	i;

	for ( i = 0; exop_table[i].extended != NULL; i++ ) {
		if ( bvmatch( &exop_table[i].oid, &op->oq_extended.rs_reqoid ) )
		{
			return ldap_back_extended_one( op, rs, exop_table[i].extended );
		}
	}

	/* if we get here, the exop is known; the best that we can do
	 * is pass it thru as is */
	/* FIXME: maybe a list of OIDs to pass thru would be safer */
	return ldap_back_extended_one( op, rs, ldap_back_exop_generic );
}

static int
ldap_back_exop_passwd(
		Operation	*op,
		SlapReply	*rs )
{
	ldapinfo_t	*li = (ldapinfo_t *) op->o_bd->be_private;

	ldapconn_t	*lc;
	req_pwdexop_s	*qpw = &op->oq_pwdexop;
	LDAPMessage	*res;
	ber_int_t	msgid;
	int		rc, isproxy;
	int		do_retry = 1;
	char *text = NULL;

	lc = ldap_back_getconn( op, rs, LDAP_BACK_SENDERR );
	if ( !lc || !ldap_back_dobind( lc, op, rs, LDAP_BACK_SENDERR ) ) {
		return -1;
	}

	isproxy = ber_bvcmp( &op->o_req_ndn, &op->o_ndn );

	Debug( LDAP_DEBUG_ARGS, "==> ldap_back_exop_passwd(\"%s\")%s\n",
		op->o_req_dn.bv_val, isproxy ? " (proxy)" : "", 0 );

retry:
	rc = ldap_passwd( lc->lc_ld, isproxy ? &op->o_req_dn : NULL,
		qpw->rs_old.bv_val ? &qpw->rs_old : NULL,
		qpw->rs_new.bv_val ? &qpw->rs_new : NULL,
		op->o_ctrls, NULL, &msgid );

	if ( rc == LDAP_SUCCESS ) {
		if ( ldap_result( lc->lc_ld, msgid, LDAP_MSG_ALL, NULL, &res ) == -1 ) {
			ldap_get_option( lc->lc_ld, LDAP_OPT_ERROR_NUMBER, &rc );
			rs->sr_err = rc;

		} else {
			/* sigh. parse twice, because parse_passwd
			 * doesn't give us the err / match / msg info.
			 */
			rc = ldap_parse_result( lc->lc_ld, res, &rs->sr_err,
					(char **)&rs->sr_matched,
					&text,
					NULL, NULL, 0 );

			if ( rc == LDAP_SUCCESS ) {
				if ( rs->sr_err == LDAP_SUCCESS ) {
					struct berval	newpw;

					/* this never happens because 
					 * the frontend	is generating 
					 * the new password, so when
					 * the passwd exop is proxied,
					 * it never delegates password
					 * generation to the remote server
					 */
					rc = ldap_parse_passwd( lc->lc_ld, res,
							&newpw );
					if ( rc == LDAP_SUCCESS &&
							!BER_BVISNULL( &newpw ) )
					{
						rs->sr_type = REP_EXTENDED;
						rs->sr_rspdata = slap_passwd_return( &newpw );
						free( newpw.bv_val );
					}

				} else {
					rc = rs->sr_err;
				}
			}
			ldap_msgfree( res );
		}
	}

	if ( rc != LDAP_SUCCESS ) {
		rs->sr_err = slap_map_api2result( rs );
		if ( rs->sr_err == LDAP_UNAVAILABLE && do_retry ) {
			do_retry = 0;
			if ( ldap_back_retry( &lc, op, rs, LDAP_BACK_SENDERR ) ) {
				goto retry;
			}
		}
<<<<<<< HEAD
=======

		if ( LDAP_BACK_QUARANTINE( li ) ) {
			ldap_back_quarantine( op, rs );
		}

>>>>>>> ad1f0a32
		if ( text ) rs->sr_text = text;
		send_ldap_extended( op, rs );
		/* otherwise frontend resends result */
		rc = rs->sr_err = SLAPD_ABANDON;

	} else if ( LDAP_BACK_QUARANTINE( li ) ) {
		ldap_back_quarantine( op, rs );
	}

	/* these have to be freed anyway... */
	if ( rs->sr_matched ) {
		free( (char *)rs->sr_matched );
		rs->sr_matched = NULL;
	}

	if ( text ) {
		free( text );
		rs->sr_text = NULL;
	}

	if ( lc != NULL ) {
		ldap_back_release_conn( op, rs, lc );
	}

	return rc;
}

static int
ldap_back_exop_generic(
	Operation	*op,
	SlapReply	*rs )
{
	ldapinfo_t	*li = (ldapinfo_t *) op->o_bd->be_private;

	ldapconn_t	*lc;
	LDAPMessage	*res;
	ber_int_t	msgid;
	int		rc;
	int		do_retry = 1;
	char *text = NULL;

	lc = ldap_back_getconn( op, rs, LDAP_BACK_SENDERR );
	if ( !lc || !ldap_back_dobind( lc, op, rs, LDAP_BACK_SENDERR ) ) {
		return -1;
	}

	Debug( LDAP_DEBUG_ARGS, "==> ldap_back_exop_generic(%s, \"%s\")\n",
		op->ore_reqoid.bv_val, op->o_req_dn.bv_val, 0 );

retry:
	rc = ldap_extended_operation( lc->lc_ld,
		op->ore_reqoid.bv_val, op->ore_reqdata,
		op->o_ctrls, NULL, &msgid );

	if ( rc == LDAP_SUCCESS ) {
		if ( ldap_result( lc->lc_ld, msgid, LDAP_MSG_ALL, NULL, &res ) == -1 ) {
			ldap_get_option( lc->lc_ld, LDAP_OPT_ERROR_NUMBER, &rc );
			rs->sr_err = rc;

		} else {
			/* sigh. parse twice, because parse_passwd
			 * doesn't give us the err / match / msg info.
			 */
			rc = ldap_parse_result( lc->lc_ld, res, &rs->sr_err,
					(char **)&rs->sr_matched,
<<<<<<< HEAD
					text,
=======
					&text,
>>>>>>> ad1f0a32
					NULL, NULL, 0 );
			if ( rc == LDAP_SUCCESS ) {
				if ( rs->sr_err == LDAP_SUCCESS ) {
					rc = ldap_parse_extended_result( lc->lc_ld, res,
							(char **)&rs->sr_rspoid, &rs->sr_rspdata, 0 );
					if ( rc == LDAP_SUCCESS ) {
						rs->sr_type = REP_EXTENDED;
					}

				} else {
					rc = rs->sr_err;
				}
			}
			ldap_msgfree( res );
		}
	}

	if ( rc != LDAP_SUCCESS ) {
		rs->sr_err = slap_map_api2result( rs );
		if ( rs->sr_err == LDAP_UNAVAILABLE && do_retry ) {
			do_retry = 0;
			if ( ldap_back_retry( &lc, op, rs, LDAP_BACK_SENDERR ) ) {
				goto retry;
			}
		}
<<<<<<< HEAD
=======

		if ( LDAP_BACK_QUARANTINE( li ) ) {
			ldap_back_quarantine( op, rs );
		}

>>>>>>> ad1f0a32
		if ( text ) rs->sr_text = text;
		send_ldap_extended( op, rs );
		/* otherwise frontend resends result */
		rc = rs->sr_err = SLAPD_ABANDON;

	} else if ( LDAP_BACK_QUARANTINE( li ) ) {
		ldap_back_quarantine( op, rs );
	}

	/* these have to be freed anyway... */
	if ( rs->sr_matched ) {
		free( (char *)rs->sr_matched );
		rs->sr_matched = NULL;
	}

	if ( text ) {
		free( text );
		rs->sr_text = NULL;
	}

	if ( lc != NULL ) {
		ldap_back_release_conn( op, rs, lc );
	}

	return rc;
}
<|MERGE_RESOLUTION|>--- conflicted
+++ resolved
@@ -187,14 +187,11 @@
 				goto retry;
 			}
 		}
-<<<<<<< HEAD
-=======
 
 		if ( LDAP_BACK_QUARANTINE( li ) ) {
 			ldap_back_quarantine( op, rs );
 		}
 
->>>>>>> ad1f0a32
 		if ( text ) rs->sr_text = text;
 		send_ldap_extended( op, rs );
 		/* otherwise frontend resends result */
@@ -260,11 +257,7 @@
 			 */
 			rc = ldap_parse_result( lc->lc_ld, res, &rs->sr_err,
 					(char **)&rs->sr_matched,
-<<<<<<< HEAD
-					text,
-=======
 					&text,
->>>>>>> ad1f0a32
 					NULL, NULL, 0 );
 			if ( rc == LDAP_SUCCESS ) {
 				if ( rs->sr_err == LDAP_SUCCESS ) {
@@ -290,14 +283,11 @@
 				goto retry;
 			}
 		}
-<<<<<<< HEAD
-=======
 
 		if ( LDAP_BACK_QUARANTINE( li ) ) {
 			ldap_back_quarantine( op, rs );
 		}
 
->>>>>>> ad1f0a32
 		if ( text ) rs->sr_text = text;
 		send_ldap_extended( op, rs );
 		/* otherwise frontend resends result */
