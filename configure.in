--- conflicted
+++ resolved
@@ -335,40 +335,6 @@
 
 OL_ARG_ENABLE(overlays,[    --enable-overlays	  enable all available overlays],
 	--, [no yes mod])dnl
-<<<<<<< HEAD
-test -n "$ol_enable_overlays" && ol_dflt_overlays="$ol_enable_overlays"
-OL_ARG_ENABLE(accesslog,[    --enable-accesslog	  In-Directory Access Logging overlay no|yes|mod],
-	${ol_dflt_overlays-no}, [no yes mod])
-OL_ARG_ENABLE(denyop,[    --enable-denyop  	  Deny Operation overlay no|yes|mod],
-	${ol_dflt_overlays-no}, [no yes mod])
-OL_ARG_ENABLE(dyngroup,[    --enable-dyngroup	  Dynamic Group overlay no|yes|mod],
-	${ol_dflt_overlays-no}, [no yes mod])
-OL_ARG_ENABLE(dynlist,[    --enable-dynlist	  Dynamic List overlay no|yes|mod],
-	${ol_dflt_overlays-no}, [no yes mod])
-OL_ARG_ENABLE(glue,[    --enable-glue	  Backend Glue overlay no|yes|mod],
-	${ol_dflt_overlays-yes}, [no yes mod])
-OL_ARG_ENABLE(lastmod,[    --enable-lastmod	  Last Modification overlay no|yes|mod],
-	${ol_dflt_overlays-no}, [no yes mod])
-OL_ARG_ENABLE(ppolicy,[    --enable-ppolicy	  Password Policy overlay no|yes|mod],
-	${ol_dflt_overlays-no}, [no yes mod])
-OL_ARG_ENABLE(proxycache,[    --enable-proxycache	  Proxy Cache overlay no|yes|mod],
-	${ol_dflt_overlays-no}, [no yes mod])
-OL_ARG_ENABLE(refint,[    --enable-refint	  Referential Integrity overlay no|yes|mod],
-	${ol_dflt_overlays-no}, [no yes mod])
-OL_ARG_ENABLE(retcode,[    --enable-retcode	  Return Code testing overlay no|yes|mod],
-	${ol_dflt_overlays-no}, [no yes mod])
-OL_ARG_ENABLE(rwm,[    --enable-rwm       	  Rewrite/Remap overlay no|yes|mod],
-	${ol_dflt_overlays-no}, [no yes mod])
-OL_ARG_ENABLE(syncprov,[    --enable-syncprov	  Syncrepl Provider overlay no|yes|mod],
-	${ol_dflt_overlays-yes}, [no yes mod])
-OL_ARG_ENABLE(translucent,[    --enable-translucent  Translucent Proxy overlay no|yes|mod],
-	${ol_dflt_overlays-no}, [no yes mod])
-OL_ARG_ENABLE(unique,[    --enable-unique       Attribute Uniqueness overlay no|yes|mod],
-	${ol_dflt_overlays-no}, [no yes mod])
-OL_ARG_ENABLE(valsort,[    --enable-valsort      Value Sorting overlay no|yes|mod],
-	${ol_dflt_overlays-no}, [no yes mod])
-
-=======
 OL_ARG_ENABLE(accesslog,[    --enable-accesslog	  In-Directory Access Logging overlay],
 	no, [no yes mod], ol_enable_overlays)
 OL_ARG_ENABLE(denyop,[    --enable-denyop  	  Deny Operation overlay],
@@ -397,7 +363,8 @@
 	no, [no yes mod], ol_enable_overlays)
 OL_ARG_ENABLE(unique,[    --enable-unique       Attribute Uniqueness overlay],
 	no, [no yes mod], ol_enable_overlays)
->>>>>>> 41d0fb0b
+OL_ARG_ENABLE(unique,[    --enable-valsort      Value Sorting overlay],
+	no, [no yes mod], ol_enable_overlays)
 
 dnl ----------------------------------------------------------------
 dnl SLURPD OPTIONS
