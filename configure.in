dnl $OpenLDAP$
dnl This work is part of OpenLDAP Software <http://www.openldap.org/>.
dnl
dnl Copyright 1998-2020 The OpenLDAP Foundation.
dnl All rights reserved.
dnl
dnl Redistribution and use in source and binary forms, with or without
dnl modification, are permitted only as authorized by the OpenLDAP
dnl Public License.
dnl
dnl A copy of this license is available in the file LICENSE in the
dnl top-level directory of the distribution or, alternatively, at
dnl <http://www.OpenLDAP.org/license.html>.
dnl
dnl ----------------------------------------------------------------
dnl Disable config.cache!
define([AC_CACHE_LOAD], )dnl
define([AC_CACHE_SAVE], )dnl
dnl ----------------------------------------------------------------
dnl Disable libtool 1.5 support for languages we don't use
define([AC_LIBTOOL_LANG_CXX_CONFIG], [:])dnl
define([AC_LIBTOOL_LANG_F77_CONFIG], [:])dnl
define([AC_LIBTOOL_LANG_GCJ_CONFIG], [:])dnl
dnl ================================================================
dnl Configure.in for OpenLDAP
AC_COPYRIGHT([[Copyright 1998-2020 The OpenLDAP Foundation. All rights reserved.
Restrictions apply, see COPYRIGHT and LICENSE files.]])
AC_REVISION([$Id$])
AC_INIT([OpenLDAP],,[https://bugs.openldap.org],,[https://www.openldap.org])
AC_CONFIG_SRCDIR(build/version.sh)dnl
dnl ----------------------------------------------------------------
dnl OpenLDAP Autoconf Macros
builtin(include, build/openldap.m4)dnl
dnl ================================================================

AC_CONFIG_AUX_DIR(build)dnl
AC_CONFIG_MACRO_DIRS([build])

eval `$ac_aux_dir/version.sh`
if test -z "$OL_STRING"; then
	AC_MSG_ERROR([could not determine version])
fi

if test -f "$ac_aux_dir/shtool" && test ! -d $ac_aux_dir/shtool; then
	ac_cv_shtool="$ac_aux_dir/shtool"
else
	AC_MSG_ERROR([no shtool found in $ac_aux_dir])
fi

SHTOOL="$ac_cv_shtool"
dnl AC_SUBST(SHTOOL)dnl

TB="" TN=""
if test -t 1; then
	TB="`$SHTOOL echo -e '%B' 2>/dev/null`"
	TN="`$SHTOOL echo -e '%b' 2>/dev/null`"
fi

OPENLDAP_REPO=""
if test -d $ac_aux_dir/../.git; then
	OPENLDAP_REPO="(from Git clone) "
elif test -d $ac_aux_dir/CVS; then
	OPENLDAP_REPO="(from CVS checkout) "
fi

echo "Configuring ${TB}${OL_STRING}${TN} ${OPENLDAP_REPO}..."

dnl Determine host platform
dnl		we try not to use this for much
AC_CANONICAL_TARGET([])

AC_SUBST(PACKAGE,$OL_PACKAGE)dnl
AC_SUBST(VERSION,$OL_VERSION)dnl
AC_DEFINE_UNQUOTED(OPENLDAP_PACKAGE,"$PACKAGE",Package)
AC_DEFINE_UNQUOTED(OPENLDAP_VERSION,"$VERSION",Version)

AC_DEFINE_UNQUOTED(LDAP_VENDOR_VERSION,$OL_API_INC,Version)
AC_DEFINE_UNQUOTED(LDAP_VENDOR_VERSION_MAJOR,$OL_MAJOR,Major)
AC_DEFINE_UNQUOTED(LDAP_VENDOR_VERSION_MINOR,$OL_MINOR,Minor)
AC_DEFINE_UNQUOTED(LDAP_VENDOR_VERSION_PATCH,$OL_PATCH,Patch)

OPENLDAP_LIBRELEASE=$OL_API_LIB_RELEASE
AC_SUBST(OPENLDAP_LIBRELEASE)dnl

OPENLDAP_LIBVERSION=$OL_API_LIB_VERSION
AC_SUBST(OPENLDAP_LIBVERSION)dnl

OPENLDAP_RELEASE_DATE="$OL_RELEASE_DATE"
AC_SUBST(OPENLDAP_RELEASE_DATE)dnl

AC_PREREQ(2.69)dnl Required Autoconf version

AH_TOP([
/* begin of portable.h.pre */
/* This work is part of OpenLDAP Software <http://www.openldap.org/>.
 *
 * Copyright 1998-2020 The OpenLDAP Foundation
 * All rights reserved.
 *
 * Redistribution and use in source and binary forms, with or without
 * modification, are permitted only as authorized by the OpenLDAP
 * Public License.
 *
 * A copy of this license is available in the file LICENSE in the
 * top-level directory of the distribution or, alternatively, at
 * <http://www.OpenLDAP.org/license.html>.
 */

#ifndef _LDAP_PORTABLE_H
#define _LDAP_PORTABLE_H

/* define this if needed to get reentrant functions */
#ifndef REENTRANT
#undef REENTRANT
#endif
#ifndef _REENTRANT
#undef _REENTRANT
#endif

/* define this if needed to get threadsafe functions */
#ifndef THREADSAFE
#undef THREADSAFE
#endif
#ifndef _THREADSAFE
#undef _THREADSAFE
#endif
#ifndef THREAD_SAFE
#undef THREAD_SAFE
#endif
#ifndef _THREAD_SAFE
#undef _THREAD_SAFE
#endif

#ifndef _SGI_MP_SOURCE
#undef _SGI_MP_SOURCE
#endif

/* end of portable.h.pre */
])
AH_BOTTOM([
/* begin of portable.h.post */

#ifdef _WIN32
	/* don't suck in all of the win32 api */
#	define WIN32_LEAN_AND_MEAN 1
#endif

#ifndef LDAP_NEEDS_PROTOTYPES
/* force LDAP_P to always include prototypes */
#define LDAP_NEEDS_PROTOTYPES 1
#endif

#ifndef LDAP_REL_ENG
#if (LDAP_VENDOR_VERSION == 000000) && !defined(LDAP_DEVEL)
#define LDAP_DEVEL
#endif
#if defined(LDAP_DEVEL) && !defined(LDAP_TEST)
#define LDAP_TEST
#endif
#endif

#ifdef HAVE_STDDEF_H
#	include <stddef.h>
#endif

#ifdef HAVE_EBCDIC 
/* ASCII/EBCDIC converting replacements for stdio funcs
 * vsnprintf and snprintf are used too, but they are already
 * checked by the configure script
 */
#define fputs ber_pvt_fputs
#define fgets ber_pvt_fgets
#define printf ber_pvt_printf
#define fprintf ber_pvt_fprintf
#define vfprintf ber_pvt_vfprintf
#define vsprintf ber_pvt_vsprintf
#endif

#include "ac/fdset.h"

#include "ldap_cdefs.h"
#include "ldap_features.h"

#include "ac/assert.h"
#include "ac/localize.h"

#endif /* _LDAP_PORTABLE_H */
/* end of portable.h.post */
])

AC_CONFIG_HEADERS([include/portable.h:include/portable.hin])
AC_CONFIG_HEADERS([include/ldap_features.h:include/ldap_features.hin])
AC_CONFIG_HEADERS([include/lber_types.h:include/lber_types.hin])

dnl ================================================================
dnl Start Args
AC_MSG_CHECKING(configure arguments)
AC_PREFIX_DEFAULT(/usr/local)

top_builddir=`pwd`
AC_SUBST(top_builddir)dnl

dnl ----------------------------------------------------------------
dnl --with-subdir
ldap_subdir="/openldap"

AC_ARG_WITH(subdir,
[  --with-subdir=DIR       change default subdirectory used for installs],
[case "$withval" in
	no) ldap_subdir=""
		;;
	yes)
		;;
	/*|\\*)
		ldap_subdir="$withval"
		;;
	*)
		ldap_subdir="/$withval"
		;;
esac
])dnl

AC_SUBST(ldap_subdir)dnl

dnl ----------------------------------------------------------------
dnl General "enable" options
dnl set default to traditional to enable the original debug style
OL_ARG_ENABLE(debug, [AS_HELP_STRING([--enable-debug], [enable debugging])], yes, [no yes traditional])dnl
OL_ARG_ENABLE(dynamic, [AS_HELP_STRING([--enable-dynamic], [enable linking built binaries with dynamic libs])], auto)dnl
OL_ARG_ENABLE(syslog, [AS_HELP_STRING([--enable-syslog], [enable syslog support])], auto)dnl
dnl OL_ARG_ENABLE(referrals,[AS_HELP_STRING([--enable-referrals], [enable LDAPv2+ Referrals (experimental)])], no)dnl
ol_enable_referrals=${ol_enable_referrals-no}
OL_ARG_ENABLE(ipv6, [AS_HELP_STRING([--enable-ipv6], [enable IPv6 support])], auto)dnl
OL_ARG_ENABLE(local, [AS_HELP_STRING([--enable-local], [enable AF_LOCAL (AF_UNIX) socket support])], auto)dnl

dnl ----------------------------------------------------------------
dnl General "with" options
OL_ARG_WITH(cyrus_sasl, [AS_HELP_STRING([--with-cyrus-sasl], [with Cyrus SASL support])],
	auto, [auto yes no] )
OL_ARG_WITH(fetch, [AS_HELP_STRING([--with-fetch], [with fetch(3) URL support])],
	auto, [auto yes no] )
OL_ARG_WITH(threads,
	[AS_HELP_STRING([--with-threads], [with threads library auto|nt|posix|pth|lwp|manual])],
	auto, [auto nt posix pth lwp yes no manual] )
OL_ARG_WITH(tls,
	[AS_HELP_STRING([--with-tls], [with TLS/SSL support auto|openssl|gnutls])],
	auto, [auto openssl gnutls yes no] )
OL_ARG_WITH(yielding_select,
	[AS_HELP_STRING([--with-yielding-select], [with implicitly yielding select])],
	auto, [auto yes no manual] )
OL_ARG_WITH(mp,
	[AS_HELP_STRING([--with-mp], [with multiple precision statistics auto|longlong|long|bignum|gmp])],
	auto, [auto longlong long bignum gmp yes no])
OL_ARG_WITH(odbc,
	[AS_HELP_STRING([--with-odbc], [with specific ODBC support iodbc|unixodbc|odbc32|auto])],
	auto, [auto iodbc unixodbc odbc32] )

dnl ----------------------------------------------------------------
dnl Server options
dnl ----------------------------------------------------------------

dnl ----------------------------------------------------------------
dnl SLAPD OPTIONS
SlapdOptions="dynacl \
	aci \
	cleartext \
	crypt \
	spasswd \
	modules \
	rlookups \
	slapi \
	slp \
	wrappers"

AC_ARG_ENABLE(xxslapdoptions,[
SLAPD (Standalone LDAP Daemon) Options:])

OL_ARG_ENABLE(slapd, [AS_HELP_STRING([--enable-slapd], [enable building slapd])], yes)dnl
OL_ARG_ENABLE(dynacl, [AS_HELP_STRING([--enable-dynacl], [enable run-time loadable ACL support (experimental)])], no)dnl
OL_ARG_ENABLE(aci, [AS_HELP_STRING([--enable-aci], [enable per-object ACIs (experimental)])], no, [no yes mod])dnl
OL_ARG_ENABLE(cleartext, [AS_HELP_STRING([--enable-cleartext], [enable cleartext passwords])], yes)dnl
OL_ARG_ENABLE(crypt, [AS_HELP_STRING([--enable-crypt], [enable crypt(3) passwords])], no)dnl
OL_ARG_ENABLE(spasswd, [AS_HELP_STRING([--enable-spasswd], [enable (Cyrus) SASL password verification])], no)dnl
OL_ARG_ENABLE(modules, [AS_HELP_STRING([--enable-modules], [enable dynamic module support])], no)dnl
OL_ARG_ENABLE(rlookups, [AS_HELP_STRING([--enable-rlookups], [enable reverse lookups of client hostnames])], no)dnl
OL_ARG_ENABLE(slapi, [AS_HELP_STRING([--enable-slapi], [enable SLAPI support (experimental)])], no)dnl
OL_ARG_ENABLE(slp, [AS_HELP_STRING([--enable-slp], [enable SLPv2 support])], no)dnl
OL_ARG_ENABLE(wrappers, [AS_HELP_STRING([--enable-wrappers], [enable tcp wrapper support])], no)dnl

dnl ----------------------------------------------------------------
dnl SLAPD Backend Options
Backends="dnssrv \
	ldap \
	mdb \
	meta \
	asyncmeta \
	monitor \
	null \
	passwd \
	perl \
	relay \
	shell \
	sock \
	sql \
	wt"

AC_ARG_ENABLE(xxslapbackends,[
SLAPD Backend Options:])

OL_ARG_ENABLE(backends, [AS_HELP_STRING([--enable-backends], [enable all available backends])],
	--, [no yes mod])dnl
OL_ARG_ENABLE(dnssrv, [AS_HELP_STRING([--enable-dnssrv], [enable dnssrv backend])],
	no, [no yes mod], ol_enable_backends)dnl
OL_ARG_ENABLE(ldap, [AS_HELP_STRING([--enable-ldap], [enable ldap backend])],
	no, [no yes mod], ol_enable_backends)dnl
OL_ARG_ENABLE(mdb, [AS_HELP_STRING([--enable-mdb], [enable mdb database backend])],
	yes, [no yes mod], ol_enable_backends)dnl
OL_ARG_ENABLE(meta, [AS_HELP_STRING([--enable-meta], [enable metadirectory backend])],
	no, [no yes mod], ol_enable_backends)dnl
OL_ARG_ENABLE(asyncmeta, [AS_HELP_STRING([--enable-asyncmeta], [enable asynchronous metadirectory backend])],
	no, [no yes mod], ol_enable_backends)dnl
OL_ARG_ENABLE(monitor, [AS_HELP_STRING([--enable-monitor], [enable monitor backend])],
	yes, [no yes mod], ol_enable_backends)dnl
<<<<<<< HEAD
OL_ARG_ENABLE(ndb,[    --enable-ndb	  enable MySQL NDB Cluster backend],
	no, [no yes mod])dnl
OL_ARG_ENABLE(null,[    --enable-null	  enable null backend],
=======
OL_ARG_ENABLE(ndb, [AS_HELP_STRING([--enable-ndb], [enable MySQL NDB Cluster backend])],
	no, [no yes mod], ol_enable_backends)dnl
OL_ARG_ENABLE(null, [AS_HELP_STRING([--enable-null], [enable null backend])],
>>>>>>> fd23680a
	no, [no yes mod], ol_enable_backends)dnl
OL_ARG_ENABLE(passwd, [AS_HELP_STRING([--enable-passwd], [enable passwd backend])],
	no, [no yes mod], ol_enable_backends)dnl
OL_ARG_ENABLE(perl, [AS_HELP_STRING([--enable-perl], [enable perl backend])],
	no, [no yes mod], ol_enable_backends)dnl
OL_ARG_ENABLE(relay, [AS_HELP_STRING([--enable-relay], [enable relay backend])],
	yes, [no yes mod], ol_enable_backends)dnl
OL_ARG_ENABLE(shell, [AS_HELP_STRING([--enable-shell], [enable shell backend])],
	no, [no yes mod], ol_enable_backends)dnl
OL_ARG_ENABLE(sock, [AS_HELP_STRING([--enable-sock], [enable sock backend])],
	no, [no yes mod], ol_enable_backends)dnl
OL_ARG_ENABLE(sql, [AS_HELP_STRING([--enable-sql], [enable sql backend])],
	no, [no yes mod], ol_enable_backends)dnl
OL_ARG_ENABLE(wt, [AS_HELP_STRING([--enable-wt], [enable WiredTiger backend])],
	no, [no yes mod], ol_enable_backends)dnl

dnl ----------------------------------------------------------------
dnl SLAPD Overlay Options
Overlays="accesslog \
	auditlog \
	autoca \
	collect \
	constraint \
	dds \
	deref \
	dyngroup \
	dynlist \
	memberof \
	ppolicy \
	proxycache \
	refint \
	retcode \
	rwm \
	seqmod \
	sssvlv \
	syncprov \
	translucent \
	unique \
	valsort"

AC_ARG_ENABLE(xxslapoverlays,[
SLAPD Overlay Options:])

OL_ARG_ENABLE(overlays, [AS_HELP_STRING([--enable-overlays], [enable all available overlays])],
	--, [no yes mod])dnl
OL_ARG_ENABLE(accesslog, [AS_HELP_STRING([--enable-accesslog], [In-Directory Access Logging overlay])],
	no, [no yes mod], ol_enable_overlays)
OL_ARG_ENABLE(auditlog, [AS_HELP_STRING([--enable-auditlog], [Audit Logging overlay])],
	no, [no yes mod], ol_enable_overlays)
OL_ARG_ENABLE(autoca, [AS_HELP_STRING([--enable-autoca], [Automatic Certificate Authority overlay])],
	no, [no yes mod], ol_enable_overlays)
OL_ARG_ENABLE(collect, [AS_HELP_STRING([--enable-collect], [Collect overlay])],
	no, [no yes mod], ol_enable_overlays)
OL_ARG_ENABLE(constraint, [AS_HELP_STRING([--enable-constraint], [Attribute Constraint overlay])],
	no, [no yes mod], ol_enable_overlays)
OL_ARG_ENABLE(dds, [AS_HELP_STRING([--enable-dds], [Dynamic Directory Services overlay])],
	no, [no yes mod], ol_enable_overlays)
OL_ARG_ENABLE(deref, [AS_HELP_STRING([--enable-deref], [Dereference overlay])],
	no, [no yes mod], ol_enable_overlays)
OL_ARG_ENABLE(dyngroup, [AS_HELP_STRING([--enable-dyngroup], [Dynamic Group overlay])],
	no, [no yes mod], ol_enable_overlays)
OL_ARG_ENABLE(dynlist, [AS_HELP_STRING([--enable-dynlist], [Dynamic List overlay])],
	no, [no yes mod], ol_enable_overlays)
OL_ARG_ENABLE(memberof, [AS_HELP_STRING([--enable-memberof], [Reverse Group Membership overlay])],
	no, [no yes mod], ol_enable_overlays)
OL_ARG_ENABLE(ppolicy, [AS_HELP_STRING([--enable-ppolicy], [Password Policy overlay])],
	no, [no yes mod], ol_enable_overlays)
OL_ARG_ENABLE(proxycache, [AS_HELP_STRING([--enable-proxycache], [Proxy Cache overlay])],
	no, [no yes mod], ol_enable_overlays)
OL_ARG_ENABLE(refint, [AS_HELP_STRING([--enable-refint], [Referential Integrity overlay])],
	no, [no yes mod], ol_enable_overlays)
OL_ARG_ENABLE(retcode, [AS_HELP_STRING([--enable-retcode], [Return Code testing overlay])],
	no, [no yes mod], ol_enable_overlays)
OL_ARG_ENABLE(rwm, [AS_HELP_STRING([--enable-rwm], [Rewrite/Remap overlay])],
	no, [no yes mod], ol_enable_overlays)
OL_ARG_ENABLE(seqmod, [AS_HELP_STRING([--enable-seqmod], [Sequential Modify overlay])],
	no, [no yes mod], ol_enable_overlays)
OL_ARG_ENABLE(sssvlv, [AS_HELP_STRING([--enable-sssvlv], [ServerSideSort/VLV overlay])],
	no, [no yes mod], ol_enable_overlays)
OL_ARG_ENABLE(syncprov, [AS_HELP_STRING([--enable-syncprov], [Syncrepl Provider overlay])],
	yes, [no yes mod], ol_enable_overlays)
OL_ARG_ENABLE(translucent, [AS_HELP_STRING([--enable-translucent], [Translucent Proxy overlay])],
	no, [no yes mod], ol_enable_overlays)
OL_ARG_ENABLE(unique, [AS_HELP_STRING([--enable-unique], [Attribute Uniqueness overlay])],
	no, [no yes mod], ol_enable_overlays)
OL_ARG_ENABLE(valsort, [AS_HELP_STRING([--enable-valsort], [Value Sorting overlay])],
	no, [no yes mod], ol_enable_overlays)

dnl ----------------------------------------------------------------
AC_ARG_ENABLE(xxliboptions,[
Library Generation & Linking Options])
AC_ENABLE_STATIC
AC_ENABLE_SHARED

dnl ----------------------------------------------------------------
dnl Validate options
dnl ----------------------------------------------------------------

if test $ol_enable_slapd = no ; then
	dnl SLAPD was specifically disabled
	dnl Disable all of its options

	for i in $SlapdOptions; do
		eval "ol_tmp=\$ol_enable_$i"
		if test $ol_tmp = yes ; then
			AC_MSG_WARN([slapd disabled, ignoring --enable-$i argument])
			eval "ol_enable_$i=no"
		fi
	done

	for i in $Backends $Overlays; do
		eval "ol_tmp=\$ol_enable_$i"
		if test $ol_tmp != no ; then
			AC_MSG_WARN([slapd disabled, ignoring --enable-$i argument])
			eval "ol_enable_$i=no"
		fi
	done
else
	dnl If slapd enabled and loadable module support disabled
	dnl then require at least one built-in backend

	if test $ol_enable_modules = no; then
		ol_any_backend=no
		for i in $Backends; do
			eval "ol_tmp=\$ol_enable_$i"
			if test $ol_tmp = yes; then
				ol_any_backend=yes
			fi
		done

		if test $ol_any_backend = no; then
			AC_MSG_ERROR([slapd requires a backend])
		fi
	fi
fi

if test $ol_enable_aci = yes ; then
	if test $ol_enable_dynacl = no ; then
		AC_MSG_ERROR([--enable-aci requires --enable-dynacl])
	fi
elif test $ol_enable_aci = mod ; then
	AC_MSG_ERROR([ACI build as dynamic module not supported (yet)])
fi

if test $ol_enable_modules = yes ; then
	if test $ol_enable_dynamic = no ; then
		AC_MSG_ERROR([--enable-modules requires --enable-dynamic])
	fi
	ol_enable_dynamic=yes
fi

if test $ol_enable_spasswd = yes ; then
	if test $ol_with_cyrus_sasl = no ; then
		AC_MSG_ERROR([--enable-spasswd requires --with-cyrus-sasl])
	fi
	ol_with_cyrus_sasl=yes
fi

if test $ol_enable_meta/$ol_enable_ldap = yes/no ; then
	AC_MSG_ERROR([--enable-meta requires --enable-ldap])
fi

if test $ol_enable_asyncmeta/$ol_enable_ldap = yes/no ; then
	AC_MSG_ERROR([--enable-asyncmeta requires --enable-ldap])
fi

AC_MSG_RESULT(done)

dnl ----------------------------------------------------------------
dnl Initialize vars
LDAP_LIBS=
SLAPD_NDB_LIBS=
SLAPD_NDB_INCS=
LTHREAD_LIBS=
LUTIL_LIBS=

CLIENT_LIBS=

SLAPD_LIBS=

BUILD_SLAPD=no

BUILD_THREAD=no

BUILD_SLAPI=no
SLAPD_SLAPI_DEPEND=

BUILD_DNSSRV=no
BUILD_LDAP=no
BUILD_MDB=no
BUILD_META=no
BUILD_ASYNCMETA=no
BUILD_MONITOR=no
BUILD_NDB=no
BUILD_NULL=no
BUILD_PASSWD=no
BUILD_PERL=no
BUILD_RELAY=no
BUILD_SHELL=no
BUILD_SOCK=no
BUILD_SQL=no
BUILD_WT=no

BUILD_ACCESSLOG=no
BUILD_AUDITLOG=no
BUILD_AUTOCA=no
BUILD_CONSTRAINT=no
BUILD_DDS=no
BUILD_DENYOP=no
BUILD_DEREF=no
BUILD_DYNGROUP=no
BUILD_DYNLIST=no
BUILD_LASTMOD=no
BUILD_MEMBEROF=no
BUILD_PPOLICY=no
BUILD_PROXYCACHE=no
BUILD_REFINT=no
BUILD_RETCODE=no
BUILD_RWM=no
BUILD_SEQMOD=no
BUILD_SSSVLV=no
BUILD_SYNCPROV=no
BUILD_TRANSLUCENT=no
BUILD_UNIQUE=no
BUILD_VALSORT=no

SLAPD_STATIC_OVERLAYS=
SLAPD_DYNAMIC_OVERLAYS=

SLAPD_MODULES_LDFLAGS=
SLAPD_MODULES_CPPFLAGS=

SLAPD_STATIC_BACKENDS=back-ldif
SLAPD_DYNAMIC_BACKENDS=

SLAPD_PERL_LDFLAGS=
MOD_PERL_LDFLAGS=
PERL_CPPFLAGS=

SLAPD_SQL_LDFLAGS=
SLAPD_SQL_LIBS=
SLAPD_SQL_INCLUDES=

KRB4_LIBS=
KRB5_LIBS=
SASL_LIBS=
TLS_LIBS=
WITH_TLS_TYPE=
MODULES_LIBS=
SLAPI_LIBS=
LIBSLAPI=
AUTH_LIBS=

SLAPD_SLP_LIBS=
SLAPD_GMP_LIBS=

dnl ================================================================
dnl Checks for programs

AC_DEFINE(HAVE_MKVERSION, 1, [define this if you have mkversion])

dnl ----------------------------------------------------------------
dnl
dnl Determine which C translator to use
dnl

dnl AIX Thread requires we use cc_r or xlc_r.
dnl But only do this IF AIX and CC is not set
dnl and threads are auto|yes|posix.
dnl
dnl If we find cc_r|xlc_r, force pthreads and assume
dnl		pthread_create is in $LIBS (ie: don't bring in
dnl		any additional thread libraries)
dnl If we do not find cc_r|xlc_r, disable threads

ol_aix_threads=no
case "$target" in
*-*-aix*) dnl all AIX is not a good idea.
	if test -z "$CC" ; then
		case "$ol_with_threads" in
		auto | yes |  posix) ol_aix_threads=yes ;;
		esac
	fi
;;
esac

if test $ol_aix_threads = yes ; then
	if test -z "${CC}" ; then
		AC_CHECK_PROGS(CC,cc_r xlc_r cc)

		if test "$CC" = cc ; then
			dnl no CC! don't allow --with-threads
			if test $ol_with_threads != auto ; then
				AC_MSG_ERROR([--with-threads requires cc_r (or other suitable compiler) on AIX])
			else
				AC_MSG_WARN([disabling threads, no cc_r on AIX])
			fi
			ol_with_threads=no
  		fi
	fi

	case ${CC} in cc_r | xlc_r)
		ol_with_threads=posix
		ol_cv_pthread_create=yes
		;;
	esac
fi

if test -z "${CC}"; then
	AC_CHECK_PROGS(CC,cc gcc,missing)

	if test "${CC}" = "missing" ; then
		AC_MSG_ERROR([Unable to locate cc(1) or suitable replacement.  Check PATH or set CC.])
	fi
fi

if test -z "${AR}"; then
	AC_CHECK_PROGS(AR,ar gar,missing)

	if test "${AR}" = "missing" ; then
		AC_MSG_ERROR([Unable to locate ar(1) or suitable replacement.  Check PATH or set AR.])
	fi
fi

AC_LIBTOOL_WIN32_DLL
AC_LIBTOOL_DLOPEN
AC_PROG_MAKE_SET
AC_PROG_LIBTOOL

dnl ----------------------------------------------------------------
dnl Perl
ol_link_perl=no
if test $ol_enable_perl != no ; then
	AC_PATH_PROG(PERLBIN, perl, /usr/bin/perl)

	if test "no$PERLBIN" = "no" ; then
		if test $ol_enable_perl = yes ; then
			AC_MSG_ERROR([could not locate perl])
		fi

	else
		PERL_CPPFLAGS="`$PERLBIN -MExtUtils::Embed -e ccopts`"
		PERL_LDFLAGS="`$PERLBIN -MExtUtils::Embed -e ldopts|sed -e 's/ -lc / /' -e 's/ -lc$//'`"

		if test x"$ol_enable_perl" = "xyes" ; then
			SLAPD_PERL_LDFLAGS="$PERL_LDFLAGS"
		else
			MOD_PERL_LDFLAGS="$PERL_LDFLAGS"
		fi
		dnl should check perl version
		ol_link_perl=yes
	fi
fi

AC_PROG_CPP
OL_MSVC

dnl ----------------------------------------------------------------
dnl Checks for Windows NT
case $host_os in
  *mingw32* ) ac_cv_mingw32=yes ;;
  *cygwin* ) ac_cv_cygwin=yes ;;
  *interix* ) ac_cv_interix=yes ;;
esac

AC_CHECK_TOOL(RC, windres, )

dnl ----------------------------------------------------------------
dnl Checks for file extensions
AC_EXEEXT
AC_OBJEXT
AC_DEFINE_UNQUOTED(EXEEXT, "${EXEEXT}", [defined to be the EXE extension])

dnl ----------------------------------------------------------------
dnl BeOS requires -lbe -lroot -lnet
AC_CHECK_LIB(be, be_app, [LIBS="$LIBS -lbe -lroot -lnet"], :, [-lroot -lnet])

dnl ----------------------------------------------------------------
dnl OpenLDAP requires STDC features
AC_PROG_CC
if test "X${ac_cv_prog_cc_stdc}" = "Xno" ; then
	AC_MSG_ERROR([OpenLDAP requires compiler to support STDC constructs.])
fi

dnl ----------------------------------------------------------------
dnl Check cc depend flags
OL_MKDEPEND
if test "${ol_cv_mkdep}" = no ; then
	# this will soon become an error
	AC_MSG_WARN([do not know how to generate dependencies])
fi

dnl ----------------------------------------------------------------
dnl Check for AIX security library
AC_CHECK_LIB(s, afopen, [
	AUTH_LIBS=-ls
	AC_DEFINE(HAVE_AIX_SECURITY,1,[define if you have AIX security lib])
])

dnl ----------------------------------------------------------------
dnl Check for IBM OS/390
case "$target" in
*-ibm-openedition)
	ac_cv_func_getopt=no
	AC_DEFINE(BOTH_STRINGS_H,1,[define to use both <string.h> and <strings.h>])
	;;
esac

dnl ----------------------------------------------------------------
dnl Check for module support
ol_link_modules=no
WITH_MODULES_ENABLED=no
if test $ol_enable_modules != no ; then
	AC_CHECK_HEADERS(ltdl.h)

	if test $ac_cv_header_ltdl_h = no ; then
		AC_MSG_ERROR([could not locate libtool ltdl.h])
	fi

	AC_CHECK_LIB(ltdl, lt_dlinit, [
		MODULES_LIBS=-lltdl
		AC_DEFINE(HAVE_LIBLTDL,1,[define if you have libtool -ltdl])
	])

	if test "$ac_cv_lib_ltdl_lt_dlinit" = no ; then
		AC_MSG_ERROR([could not locate libtool -lltdl])
	fi
	ol_link_modules=yes
	WITH_MODULES_ENABLED=yes

else
	for i in $Backends; do
		eval "ol_tmp=\$ol_enable_$i"
		if test $ol_tmp = mod ; then
			AC_MSG_WARN([building static $i backend])
			eval "ol_enable_$i=yes"
		fi
	done
	for i in $Overlays; do
		eval "ol_tmp=\$ol_enable_$i"
		if test $ol_tmp = mod ; then
			AC_MSG_WARN([building static $i overlay])
			eval "ol_enable_$i=yes"
		fi
	done
fi

dnl ----------------------------------------------------------------
dnl Checks for header files.
OL_HEADER_STDC

if test $ol_cv_header_stdc != yes; then
	AC_MSG_WARN([could not locate Standard C compliant headers])
fi

AC_HEADER_DIRENT
AC_HEADER_SYS_WAIT
AC_HEADER_TIOCGWINSZ

AC_CHECK_HEADERS(	\
	arpa/inet.h		\
	arpa/nameser.h	\
	assert.h		\
	bits/types.h	\
	conio.h			\
	crypt.h			\
	direct.h		\
	errno.h			\
	fcntl.h			\
	filio.h			\
	getopt.h		\
	grp.h			\
	io.h			\
	libutil.h		\
	limits.h		\
	locale.h		\
	malloc.h		\
	memory.h		\
	psap.h			\
	pwd.h			\
	process.h		\
	sgtty.h			\
	shadow.h		\
	stddef.h		\
	string.h		\
	strings.h		\
	sysexits.h		\
	sys/file.h		\
	sys/filio.h		\
	sys/fstyp.h		\
	sys/errno.h		\
	sys/ioctl.h		\
	sys/param.h		\
	sys/privgrp.h	\
	sys/resource.h	\
	sys/select.h	\
	sys/socket.h	\
	sys/stat.h		\
	sys/syslog.h	\
	sys/time.h		\
	sys/types.h		\
	sys/uio.h		\
	sys/vmount.h	\
	syslog.h		\
	termios.h		\
	unistd.h		\
	utime.h			\
)

dnl Only check Winsock on MinGW
if test "$ac_cv_mingw32" = yes \
	-o "$ac_cv_interix" = yes \
	-o "$ol_cv_msvc" = yes
then
	AC_CHECK_HEADERS( winsock.h winsock2.h )
fi

AC_CHECK_HEADERS( resolv.h, [], [],
[$ac_includes_default
#include <netinet/in.h>
])

AC_CHECK_HEADERS( netinet/tcp.h, [], [],
[$ac_includes_default
#include <netinet/in.h>
])

AC_CHECK_HEADERS( sys/ucred.h, [], [],
[$ac_includes_default
#ifdef HAVE_SYS_PARAM_H
#include <sys/param.h>
#endif
])

dnl ----------------------------------------------------------------
dnl Checks for libraries

AC_CHECK_FUNCS( sigaction sigset )

dnl HP-UX requires -lV3
dnl this is not needed on newer versions of HP-UX
if test $ac_cv_func_sigaction = no && test $ac_cv_func_sigaction = no ; then
	AC_CHECK_LIB(V3, sigset)
fi

if test $ol_cv_msvc = yes ; then
   ol_cv_winsock=yes
fi

dnl The following is INTENTIONALLY scripted out because shell does not
dnl support variable names with the '@' character, which is what
dnl autoconf would try to generate if one merely used AC_SEARCH_LIBS
if test "$ac_cv_header_winsock_h" = yes; then
	AC_CACHE_CHECK([for winsock], [ol_cv_winsock],[
	save_LIBS="$LIBS"
	for curlib in none ws2_32 wsock32; do
		if test $curlib != none ; then
	    	LIBS="$save_LIBS -l$curlib"
		fi
		AC_LINK_IFELSE([AC_LANG_PROGRAM([[#include <winsock.h>
			]], [[
			socket(0,0,0);
			select(0,NULL,NULL,NULL,NULL);
			closesocket(0);
			gethostname(NULL,0);
			]])],[ol_cv_winsock=$curlib],[ol_cv_winsock=no])

		test "$ol_cv_winsock" != no && break
	done
	LIBS="$save_LIBS"
	])

	if test $ol_cv_winsock != no ; then
    	AC_DEFINE(HAVE_WINSOCK, 1, [define if you have winsock])
    	ac_cv_func_socket=yes
    	ac_cv_func_select=yes
    	ac_cv_func_closesocket=yes
    	ac_cv_func_gethostname=yes

		if test $ol_cv_winsock != none -a $ol_cv_winsock != yes ; then
        	LIBS="$LIBS -l$ol_cv_winsock"
		fi

    	if test $ol_cv_winsock = ws2_32 -o $ol_cv_winsock = yes ; then
			AC_DEFINE(HAVE_WINSOCK2, 1, [define if you have winsock2])
    	fi
	fi
fi

dnl Find socket()
dnl Likely combinations:
dnl		-lsocket [ -lnsl_s | -lnsl ]
dnl		-linet

AC_CHECK_FUNC(socket, :, [	
dnl hopefully we won't include too many libraries
	AC_CHECK_LIB(socket, main)
	AC_CHECK_LIB(net, socket)
	AC_CHECK_LIB(nsl_s, main)
	AC_CHECK_LIB(nsl, main)
	AC_CHECK_LIB(inet, socket)
	AC_CHECK_LIB(gen, main)
])

dnl require select
AC_CHECK_FUNC(select, :, AC_MSG_ERROR([select() required.]))

if test "${ac_cv_header_winsock_h}" != yes; then
	dnl Select arg types
	dnl (if this detection becomes permanent, it and the select() detection
	dnl should be done before the yielding select test) 
	AC_FUNC_SELECT_ARGTYPES
fi

dnl check to see if system call automatically restart
dnl AC_SYS_RESTARTABLE_SYSCALLS

dnl ----------------------------------------------------------------
AC_CHECK_FUNCS( poll )
if test $ac_cv_func_poll = yes; then
AC_CHECK_HEADERS( poll.h sys/poll.h )
fi

dnl ----------------------------------------------------------------
AC_CHECK_HEADERS( sys/epoll.h )
if test "${ac_cv_header_sys_epoll_h}" = yes; then
	AC_MSG_CHECKING(for epoll system call)
	AC_RUN_IFELSE([AC_LANG_SOURCE([[int main(int argc, char **argv)
{
	int epfd = epoll_create(256);
	exit (epfd == -1 ? 1 : 0);
}]])],[AC_MSG_RESULT(yes)
	AC_DEFINE(HAVE_EPOLL,1, [define if your system supports epoll])],[AC_MSG_RESULT(no)],[AC_MSG_RESULT(no)])
fi

dnl ----------------------------------------------------------------
AC_CHECK_HEADERS( sys/event.h )
if test "${ac_cv_header_sys_event_h}" = yes; then
AC_MSG_CHECKING(for kqueue system call)
AC_RUN_IFELSE([AC_LANG_SOURCE([[int main(int argc, char **argv)
{
	int kqfd = kqueue();
	exit (kqfd == -1 ? 1 : 0);
}]])],[AC_MSG_RESULT(yes)
AC_DEFINE(HAVE_KQUEUE,1, [define if your system supports kqueue])],[AC_MSG_RESULT(no)],[AC_MSG_RESULT(no)])
fi

dnl ----------------------------------------------------------------
AC_CHECK_HEADERS( sys/devpoll.h )
dnl "/dev/poll" needs <sys/poll.h> as well...
if test "${ac_cv_header_sys_devpoll_h}" = yes \
		-a "${ac_cv_header_poll_h}" = yes ; \
then
	AC_MSG_CHECKING(for /dev/poll)
	AC_RUN_IFELSE([AC_LANG_SOURCE([[int main(int argc, char **argv)
{
	int devpollfd = open("/dev/poll", /* O_RDWR */ 2);
	exit (devpollfd == -1 ? 1 : 0);
}]])],[AC_MSG_RESULT(yes)
	AC_DEFINE(HAVE_DEVPOLL,1, [define if your system supports /dev/poll])],[AC_MSG_RESULT(no)],[AC_MSG_RESULT(no)])
fi

dnl ----------------------------------------------------------------
OL_STRERROR

dnl ----------------------------------------------------------------
dnl require POSIX regex
AC_CHECK_HEADERS( regex.h, [], [],
[$ac_includes_default
#ifdef HAVE_SYS_TYPES_H
#include <sys/types.h>
#endif
])

if test "$ac_cv_header_regex_h" != yes ; then
	AC_MSG_ERROR([POSIX regex.h required.])
fi
AC_SEARCH_LIBS(regfree, [regex gnuregex],
	:, AC_MSG_ERROR([POSIX regex required.]))

OL_POSIX_REGEX
if test "$ol_cv_c_posix_regex" = no ; then
	AC_MSG_ERROR([broken POSIX regex!])
fi

dnl ----------------------------------------------------------------
dnl UUID Support

have_uuid=no
AC_CHECK_HEADERS(sys/uuid.h)
dnl The HAVE_UUID_TO_STR code path also needs uuid_create
if test $ac_cv_header_sys_uuid_h = yes ; then
	save_LIBS="$LIBS"
	AC_SEARCH_LIBS([uuid_to_str], [uuid], [have_uuid=yes], :)
	AC_SEARCH_LIBS([uuid_create], [uuid], :, [have_uuid=no])
	LIBS="$save_LIBS"

	if test $have_uuid = yes ; then
		AC_DEFINE(HAVE_UUID_TO_STR,1,
			[define if you have uuid_to_str()])

		test "$ac_cv_search_uuid_to_str" = "none required" || \
			LUTIL_LIBS="$LUTIL_LIBS $ac_cv_search_uuid_to_str"
	fi
fi

dnl Look for uuid_generate
dnl The HAVE_UUID_GENERATE code path also needs uuid_unparse_lower
if test $have_uuid = no ; then
	AC_CHECK_HEADERS(uuid/uuid.h)
	if test $ac_cv_header_uuid_uuid_h = yes ; then
		save_LIBS="$LIBS"
		AC_SEARCH_LIBS([uuid_generate], [uuid], [have_uuid=yes], :)
		AC_SEARCH_LIBS([uuid_unparse_lower], [uuid], :, [have_uuid=no])
		LIBS="$save_LIBS"

		if test $have_uuid = yes ; then
			AC_DEFINE(HAVE_UUID_GENERATE,1,
				[define if you have uuid_generate()])

			test "$ac_cv_search_uuid_generate" = "none required" || \
				LUTIL_LIBS="$LUTIL_LIBS $ac_cv_search_uuid_generate"
		fi
	fi
fi

dnl For windows, check for the need of RPCRT for UUID function support
if test $have_uuid = no ; then
	AC_MSG_CHECKING(to see if -lrpcrt4 is needed for win32 UUID support)
	save_LIBS="$LIBS"
	LIBS="$LIBS -lrpcrt4"
	AC_LINK_IFELSE([AC_LANG_PROGRAM([[
		int __stdcall UuidCreate(void *);
		int __stdcall UuidToStringA(void *,void **);
		]], [[
		UuidCreate(0);
		UuidToStringA(0,0);
		]])],[need_rpcrt=yes],[need_rpcrt=no])
	if test $need_rpcrt = yes; then
		SLAPD_LIBS="$SLAPD_LIBS -lrpcrt4"
		CLIENT_LIBS="$CLIENT_LIBS -lrpcrt4"
	fi
	LIBS="$save_LIBS"
	AC_MSG_RESULT($need_rpcrt)
fi

dnl ----------------------------------------------------------------
dnl Check for resolver routines
OL_RESOLVER_LINK

ol_link_dnssrv=no
if test "$ol_cv_lib_resolver" != no ; then
	AC_DEFINE(HAVE_RES_QUERY,1,
		[define if you have res_query()])

	if test "$ol_enable_dnssrv" != no ; then
		ol_link_dnssrv=yes
	fi

	if test "$ol_cv_lib_resolver" != yes ; then
		LIBS="$ol_cv_lib_resolver $LIBS"
	fi
fi

if test "$ol_enable_dnssrv" = yes || test "$ol_enable_dnssrv" = mod ; then
	if test "$ol_link_dnssrv" = no ; then
		AC_MSG_ERROR([DNSSRV requires res_query()])
	fi
else
	ol_enable_dnssrv=no
fi

AC_CHECK_FUNCS( hstrerror )

dnl ----------------------------------------------------------------
dnl PF_INET6 support requires getaddrinfo and INET6_ADDRSTRLEN
dnl PF_LOCAL may use getaddrinfo in available
AC_CHECK_FUNCS( getaddrinfo getnameinfo gai_strerror inet_ntop )

ol_link_ipv6=no
if test $ac_cv_func_getaddrinfo = no || test $ac_cv_func_inet_ntop = no ; then
	if test $ol_enable_ipv6 = yes ; then
		AC_MSG_ERROR([IPv6 support requires getaddrinfo() and inet_ntop()])
	fi
elif test $ol_enable_ipv6 != no ; then
	AC_CACHE_CHECK([INET6_ADDRSTRLEN],[ol_cv_inet6_addrstrlen],[
		AC_EGREP_CPP(__has_inet6_addrstrlen__,[
#			include <netinet/in.h>
#			ifdef INET6_ADDRSTRLEN
				__has_inet6_addrstrlen__;
#			endif
		], [ol_cv_inet6_addrstrlen=yes], [ol_cv_inet6_addrstrlen=no])])


	AC_CACHE_CHECK([struct sockaddr_storage],ol_cv_struct_sockaddr_storage,[
		AC_COMPILE_IFELSE([AC_LANG_PROGRAM([[
#include <sys/types.h>
#include <sys/socket.h>
]], [[
			struct sockaddr_storage ss;
]])],[ol_cv_struct_sockaddr_storage=yes],[ol_cv_struct_sockaddr_storage=no])])

	if test $ol_cv_inet6_addrstrlen = yes &&
	   test $ol_cv_struct_sockaddr_storage = yes ; then
		ol_link_ipv6=yes
	elif test $ol_enable_ipv6 = yes &&
	     test $ol_cv_inet6_addrstrlen = no ; then
		AC_MSG_ERROR([IPv6 support requires INET6_ADDRSTRLEN])
	elif test $ol_enable_ipv6 = yes &&
	     test $ol_cv_struct_sockaddr_storage = no ; then
		AC_MSG_ERROR([IPv6 support requires struct sockaddr_storage])
	fi
fi

if test $ol_enable_local != no ; then
	AC_CHECK_HEADERS( sys/un.h )

	if test $ol_enable_local = auto ; then
		ol_enable_local=$ac_cv_header_sys_un_h
	elif test $ac_cv_header_sys_un_h = no ; then
		AC_MSG_ERROR([AF_LOCAL domain support requires sys/un.h])
	fi
fi

dnl ----------------------------------------------------------------
dnl TLS/SSL
	
if test $ol_with_tls = yes ; then
	ol_with_tls=auto
fi

ol_link_tls=no
if test $ol_with_tls = openssl || test $ol_with_tls = auto ; then
	AC_CHECK_HEADERS(openssl/ssl.h)

	if test $ac_cv_header_openssl_ssl_h = yes ; then
		AC_CHECK_LIB(ssl, SSL_CTX_set_msg_callback,
			[have_openssl=yes
			need_rsaref=no], [have_openssl=no],
			[-lcrypto])

		if test $have_openssl = no ; then
			AC_CHECK_LIB(ssl, ssl3_accept, 
				[have_openssl=yes
				need_rsaref=yes], [have_openssl=no],
				[-lcrypto -lRSAglue -lrsaref])
		fi

		if test $have_openssl = yes ; then
			ol_with_tls=openssl
			ol_link_tls=yes
			WITH_TLS_TYPE=openssl

			AC_DEFINE(HAVE_OPENSSL, 1, 
				[define if you have OpenSSL])

			if test $need_rsaref = yes; then
				AC_DEFINE(HAVE_RSAREF, 1, 
					[define if OpenSSL needs RSAref])

				TLS_LIBS="-lssl -lcrypto -lRSAglue -lrsaref"
			else
				TLS_LIBS="-lssl -lcrypto"
			fi

			OL_SSL_COMPAT
			if test $ol_cv_ssl_crl_compat = yes ; then
				AC_DEFINE(HAVE_OPENSSL_CRL, 1, 
					[define if you have OpenSSL with CRL checking capability])
			fi
		fi
	fi
fi

if test $ol_link_tls = no ; then
	if test $ol_with_tls = gnutls || test $ol_with_tls = auto ; then
		AC_CHECK_HEADERS(gnutls/gnutls.h)

		if test $ac_cv_header_gnutls_gnutls_h = yes ; then
			AC_PREPROC_IFELSE([AC_LANG_SOURCE(
				[[#include <gnutls/gnutls.h>]
[#if GNUTLS_VERSION_NUMBER < 0x030202]
[#error "GnuTLS 3.2.2 or newer required"]
[#endif]])],
					, [AC_MSG_FAILURE([GnuTLS is too old])])

			AC_CHECK_LIB(gnutls, gnutls_init,
				[have_gnutls=yes], [have_gnutls=no])

			if test $have_gnutls = yes ; then
				ol_with_tls=gnutls
				ol_link_tls=yes
				WITH_TLS_TYPE=gnutls

				TLS_LIBS="-lgnutls"

				AC_DEFINE(HAVE_GNUTLS, 1, 
					[define if you have GNUtls])
			fi
		fi
	fi
fi

WITH_TLS=no
if test $ol_link_tls = yes ; then
	AC_DEFINE(HAVE_TLS, 1, [define if you have TLS])
	WITH_TLS=yes
elif test $ol_with_tls = auto ; then
	AC_MSG_WARN([Could not locate TLS/SSL package])
	AC_MSG_WARN([TLS data protection not supported!])
elif test $ol_with_tls != no ; then
	AC_MSG_ERROR([Could not locate TLS/SSL package])
else
	AC_MSG_WARN([TLS data protection not supported!])
fi


dnl ----------------------------------------------------------------
dnl Threads?
ol_link_threads=no

case $ol_with_threads in auto | yes | nt)

	OL_NT_THREADS

	if test "$ol_cv_nt_threads" = yes ; then
		ol_link_threads=nt
		ol_with_threads=found
		ol_with_yielding_select=yes

		AC_DEFINE(HAVE_NT_SERVICE_MANAGER,1,[if you have NT Service Manager])
		AC_DEFINE(HAVE_NT_EVENT_LOG,1,[if you have NT Event Log])
	fi

	if test $ol_with_threads = nt ; then
		AC_MSG_ERROR([could not locate NT Threads])
	fi
	;;
esac

case $ol_with_threads in auto | yes | posix)

	AC_CHECK_HEADERS(pthread.h)

	if test $ac_cv_header_pthread_h = yes ; then
		OL_POSIX_THREAD_VERSION

		if test $ol_cv_pthread_version != 0 ; then
			AC_DEFINE_UNQUOTED(HAVE_PTHREADS,$ol_cv_pthread_version,
				[define to pthreads API spec revision])
		else
			AC_MSG_ERROR([unknown pthread version])
		fi

		# consider threads found
		ol_with_threads=found

		OL_HEADER_LINUX_THREADS
		OL_HEADER_GNU_PTH_PTHREAD_H

		if test $ol_cv_header_gnu_pth_pthread_h = no ; then
			AC_CHECK_HEADERS(sched.h)
		fi

		dnl Now the hard part, how to link?
		dnl
		dnl currently supported checks:
		dnl
		dnl Check for no flags 
		dnl 	pthread_create() in $LIBS
		dnl
		dnl Check special pthread (final) flags
		dnl 	[skipped] pthread_create() with -mt (Solaris) [disabled]
		dnl 	pthread_create() with -kthread (FreeBSD)
		dnl 	pthread_create() with -pthread (FreeBSD/Digital Unix)
		dnl 	pthread_create() with -pthreads (?)
		dnl 	pthread_create() with -mthreads (AIX)
		dnl 	pthread_create() with -thread (?)
		dnl
		dnl Check pthread (final) libraries
		dnl 	pthread_mutex_unlock() in -lpthread -lmach -lexc -lc_r (OSF/1)
		dnl 	pthread_mutex_lock() in -lpthread -lmach -lexc (OSF/1)
		dnl 	[skipped] pthread_mutex_trylock() in -lpthread -lexc (OSF/1)
		dnl 	pthread_join() -Wl,-woff,85 -lpthread (IRIX)
		dnl 	pthread_create() in -lpthread (many)
		dnl 	pthread_create() in -lc_r (FreeBSD)
		dnl
		dnl Check pthread (draft4) flags (depreciated)
		dnl 	pthread_create() with -threads (OSF/1)
		dnl
		dnl Check pthread (draft4) libraries (depreciated)
		dnl 	pthread_mutex_unlock() in -lpthreads -lmach -lexc -lc_r (OSF/1)
		dnl 	pthread_mutex_lock() in -lpthreads -lmach -lexc (OSF/1)
		dnl 	pthread_mutex_trylock() in -lpthreads -lexc (OSF/1)
		dnl 	pthread_create() in -lpthreads (many)
		dnl

		dnl pthread_create in $LIBS
		AC_CACHE_CHECK([for pthread_create in default libraries],
			ol_cv_pthread_create,[
			AC_RUN_IFELSE([OL_PTHREAD_TEST_PROGRAM],
				[ol_cv_pthread_create=yes],
				[ol_cv_pthread_create=no],
				[AC_TRY_LINK(OL_PTHREAD_TEST_INCLUDES,OL_PTHREAD_TEST_FUNCTION,
					[ol_cv_pthread_create=yes],
					[ol_cv_pthread_create=no])])])

		if test $ol_cv_pthread_create != no ; then
			ol_link_threads=posix
			ol_link_pthreads=""
		fi
		
dnl		OL_PTHREAD_TRY([-mt],		[ol_cv_pthread_mt])
		OL_PTHREAD_TRY([-kthread],	[ol_cv_pthread_kthread])
		OL_PTHREAD_TRY([-pthread],	[ol_cv_pthread_pthread])
		OL_PTHREAD_TRY([-pthreads],	[ol_cv_pthread_pthreads])
		OL_PTHREAD_TRY([-mthreads],	[ol_cv_pthread_mthreads])
		OL_PTHREAD_TRY([-thread],	[ol_cv_pthread_thread])

		OL_PTHREAD_TRY([-lpthread -lmach -lexc -lc_r],
			[ol_cv_pthread_lpthread_lmach_lexc_lc_r])
		OL_PTHREAD_TRY([-lpthread -lmach -lexc],
			[ol_cv_pthread_lpthread_lmach_lexc])
dnl		OL_PTHREAD_TRY([-lpthread -lexc],
dnl			[ol_cv_pthread_lpthread_lexc])

		OL_PTHREAD_TRY([-lpthread -Wl,-woff,85],
			[ol_cv_pthread_lib_lpthread_woff])

		OL_PTHREAD_TRY([-lpthread],	[ol_cv_pthread_lpthread])
		OL_PTHREAD_TRY([-lc_r],		[ol_cv_pthread_lc_r])

		OL_PTHREAD_TRY([-threads],	[ol_cv_pthread_threads])

		OL_PTHREAD_TRY([-lpthreads -lmach -lexc -lc_r],
			[ol_cv_pthread_lpthreads_lmach_lexc_lc_r])
		OL_PTHREAD_TRY([-lpthreads -lmach -lexc],
			[ol_cv_pthread_lpthreads_lmach_lexc])
		OL_PTHREAD_TRY([-lpthreads -lexc],
			[ol_cv_pthread_lpthreads_lexc])

		OL_PTHREAD_TRY([-lpthreads],[ol_cv_pthread_lib_lpthreads])

		if test $ol_link_threads != no ; then
			LTHREAD_LIBS="$LTHREAD_LIBS $ol_link_pthreads"

			dnl save flags
			save_CPPFLAGS="$CPPFLAGS"
			save_LIBS="$LIBS"
			LIBS="$LTHREAD_LIBS $LIBS"

			dnl All POSIX Thread (final) implementations should have
			dnl sched_yield instead of pthread yield.
			dnl check for both, and thr_yield for Solaris
			AC_CHECK_FUNCS(sched_yield pthread_yield thr_yield)

			if test $ac_cv_func_sched_yield = no &&
			   test $ac_cv_func_pthread_yield = no &&
			   test $ac_cv_func_thr_yield = no ; then
				dnl Digital UNIX has sched_yield() in -lrt
				AC_CHECK_LIB(rt, sched_yield,
					[LTHREAD_LIBS="$LTHREAD_LIBS -lrt"
					AC_DEFINE(HAVE_SCHED_YIELD,1,
						[Define if you have the sched_yield function.])
					ac_cv_func_sched_yield=yes],
					[ac_cv_func_sched_yield=no])
			fi
			if test $ac_cv_func_sched_yield = no &&
			   test $ac_cv_func_pthread_yield = no &&
			   test "$ac_cv_func_thr_yield" = no ; then
				AC_MSG_WARN([could not locate sched_yield() or pthread_yield()])
			fi

			dnl Check functions for compatibility
			AC_CHECK_FUNCS(pthread_kill)

			dnl Check for pthread_rwlock_destroy with <pthread.h>
			dnl as pthread_rwlock_t may not be defined.
			AC_CACHE_CHECK([for pthread_rwlock_destroy with <pthread.h>],
				[ol_cv_func_pthread_rwlock_destroy], [
				dnl save the flags
				AC_LINK_IFELSE([AC_LANG_PROGRAM([[
#include <pthread.h>
pthread_rwlock_t rwlock;
]], [[pthread_rwlock_destroy(&rwlock);]])],[ol_cv_func_pthread_rwlock_destroy=yes],[ol_cv_func_pthread_rwlock_destroy=no])
			])
			if test $ol_cv_func_pthread_rwlock_destroy = yes ; then
				AC_DEFINE(HAVE_PTHREAD_RWLOCK_DESTROY,1,
					[define if you have pthread_rwlock_destroy function])
			fi

			dnl Check for pthread_detach with <pthread.h> inclusion
			dnl as it's symbol may have been mangled.
			AC_CACHE_CHECK([for pthread_detach with <pthread.h>],
				[ol_cv_func_pthread_detach], [
				dnl save the flags
				AC_LINK_IFELSE([AC_LANG_PROGRAM([[
#include <pthread.h>
#ifndef NULL
#define NULL (void*)0
#endif
]], [[pthread_detach(NULL);]])],[ol_cv_func_pthread_detach=yes],[ol_cv_func_pthread_detach=no])
			])

			if test $ol_cv_func_pthread_detach = no ; then
				AC_MSG_ERROR([could not locate pthread_detach()])
			fi

			AC_DEFINE(HAVE_PTHREAD_DETACH,1,
				[define if you have pthread_detach function])

			dnl Check for setconcurrency functions
			AC_CHECK_FUNCS(	\
				pthread_setconcurrency \
				pthread_getconcurrency \
				thr_setconcurrency \
				thr_getconcurrency \
			)

			OL_SYS_LINUX_THREADS
			OL_LINUX_THREADS

			if test $ol_cv_linux_threads = error; then
				AC_MSG_ERROR([LinuxThreads header/library mismatch]);
			fi

			AC_CACHE_CHECK([AC_LANG_SOURCE([if pthread_create() works])],
				ol_cv_pthread_create_works,[
			AC_RUN_IFELSE([OL_PTHREAD_TEST_PROGRAM],
				[ol_cv_pthread_create_works=yes],
				[ol_cv_pthread_create_works=no],
				[dnl assume yes
				ol_cv_pthread_create_works=yes])])

			if test $ol_cv_pthread_create_works = no ; then
				AC_MSG_ERROR([pthread_create is not usable, check environment settings])
			fi

			ol_replace_broken_yield=no
dnl			case "$target" in
dnl			*-*-linux*) 
dnl				AC_CHECK_FUNCS(nanosleep)
dnl				ol_replace_broken_yield=yes
dnl			;;
dnl			esac

			if test $ol_replace_broken_yield = yes ; then
				AC_DEFINE([REPLACE_BROKEN_YIELD],1,
					[define if sched_yield yields the entire process])
			fi

			dnl Check if select causes an yield
			if test $ol_with_yielding_select = auto ; then
				AC_CACHE_CHECK([if select yields when using pthreads],
					ol_cv_pthread_select_yields,[
				AC_RUN_IFELSE([AC_LANG_SOURCE([[
#include <sys/types.h>
#include <sys/time.h>
#include <unistd.h>
#include <pthread.h>
#ifndef NULL
#define NULL (void*) 0
#endif

static int fildes[2];

static void *task(p)
	void *p;
{
	int i;
	struct timeval tv;

	fd_set rfds;

	tv.tv_sec=10;
	tv.tv_usec=0;

	FD_ZERO(&rfds);
	FD_SET(fildes[0], &rfds);

	/* we're not interested in any fds */
	i = select(FD_SETSIZE, &rfds, NULL, NULL, &tv);

	if(i < 0) {
		perror("select");
		exit(10);
	}

	exit(0); /* if we exit here, the select blocked the whole process */
}

int main(argc, argv)
	int argc;
	char **argv;
{
	pthread_t t;

	/* create a pipe to select */
	if(pipe(&fildes[0])) {
		perror("select");
		exit(1);
	}

#ifdef HAVE_PTHREAD_SETCONCURRENCY
	(void) pthread_setconcurrency(2);
#else
#ifdef HAVE_THR_SETCONCURRENCY
	/* Set Solaris LWP concurrency to 2 */
	thr_setconcurrency(2);
#endif
#endif

#if HAVE_PTHREADS < 6
	pthread_create(&t, pthread_attr_default, task, NULL);
#else
	pthread_create(&t, NULL, task, NULL);
#endif

	/* make sure task runs first */
#ifdef HAVE_THR_YIELD
	thr_yield();
#elif defined( HAVE_SCHED_YIELD )
	sched_yield();
#elif defined( HAVE_PTHREAD_YIELD )
	pthread_yield();
#endif

	exit(2);
}]])],[ol_cv_pthread_select_yields=no],[ol_cv_pthread_select_yields=yes],[ol_cv_pthread_select_yields=cross])])

				if test $ol_cv_pthread_select_yields = cross ; then
					AC_MSG_ERROR([crossing compiling: use --with-yielding_select=yes|no|manual])
				fi

				if test $ol_cv_pthread_select_yields = yes ; then
					ol_with_yielding_select=yes
				fi
			fi

			dnl restore flags
			CPPFLAGS="$save_CPPFLAGS"
			LIBS="$save_LIBS"
		else
			AC_MSG_ERROR([could not locate usable POSIX Threads])
		fi
	fi

	if test $ol_with_threads = posix ; then
		AC_MSG_ERROR([could not locate POSIX Threads])
	fi
	;;
esac

case $ol_with_threads in auto | yes | pth)

	AC_CHECK_HEADERS(pth.h)

	if test $ac_cv_header_pth_h = yes ; then
		AC_CHECK_LIB(pth, pth_version, [have_pth=yes], [have_pth=no])

		if test $have_pth = yes ; then
			AC_DEFINE(HAVE_GNU_PTH,1,[if you have GNU Pth])
			LTHREAD_LIBS="$LTHREAD_LIBS -lpth"
			ol_link_threads=pth
			ol_with_threads=found

			if test $ol_with_yielding_select = auto ; then
				ol_with_yielding_select=yes
			fi
		fi
	fi
	;;
esac

case $ol_with_threads in auto | yes | lwp)

	dnl check for SunOS5 LWP
	AC_CHECK_HEADERS(thread.h synch.h)
	if test $ac_cv_header_thread_h = yes &&
	   test $ac_cv_header_synch_h = yes ; then
		AC_CHECK_LIB(thread, thr_create, [have_thr=yes], [have_thr=no])

		if test $have_thr = yes ; then
			AC_DEFINE(HAVE_THR,1,
				[if you have Solaris LWP (thr) package])
			LTHREAD_LIBS="$LTHREAD_LIBS -lthread"
			ol_link_threads=thr

			if test $ol_with_yielding_select = auto ; then
				ol_with_yielding_select=yes
			fi

			dnl Check for setconcurrency functions
			AC_CHECK_FUNCS(	\
				thr_setconcurrency \
				thr_getconcurrency \
			)
		fi
	fi
	;;
esac

if test $ol_with_yielding_select = yes ; then
	AC_DEFINE(HAVE_YIELDING_SELECT,1,
		[define if select implicitly yields])
fi

if test $ol_with_threads = manual ; then
	dnl User thinks he can manually configure threads.
	ol_link_threads=yes

	AC_MSG_WARN([thread defines and link options must be set manually])

	AC_CHECK_HEADERS(pthread.h sched.h)
	AC_CHECK_FUNCS(sched_yield pthread_yield)
	OL_HEADER_LINUX_THREADS

	AC_CHECK_HEADERS(thread.h synch.h)
fi

if test $ol_link_threads != no && test $ol_link_threads != nt ; then
	dnl needed to get reentrant/threadsafe versions
	dnl
	AC_DEFINE(REENTRANT,1)
	AC_DEFINE(_REENTRANT,1)
	AC_DEFINE(THREAD_SAFE,1)
	AC_DEFINE(_THREAD_SAFE,1)
	AC_DEFINE(THREADSAFE,1)
	AC_DEFINE(_THREADSAFE,1)
	AC_DEFINE(_SGI_MP_SOURCE,1)

	dnl The errno declaration may dependent upon _REENTRANT.
	dnl If it does, we must link with thread support.
	AC_CACHE_CHECK([for thread specific errno],
		[ol_cv_errno_thread_specific], [
		AC_LINK_IFELSE([AC_LANG_PROGRAM([[#include <errno.h>]], [[errno = 0;]])],[ol_cv_errno_thread_specific=yes],[ol_cv_errno_thread_specific=no])
	])

	dnl The h_errno declaration may dependent upon _REENTRANT.
	dnl If it does, we must link with thread support.
	AC_CACHE_CHECK([for thread specific h_errno],
		[ol_cv_h_errno_thread_specific], [
		AC_LINK_IFELSE([AC_LANG_PROGRAM([[#include <netdb.h>]], [[h_errno = 0;]])],[ol_cv_h_errno_thread_specific=yes],[ol_cv_h_errno_thread_specific=no])
	])

	if test $ol_cv_errno_thread_specific != yes ||
	   test $ol_cv_h_errno_thread_specific != yes ; then
		LIBS="$LTHREAD_LIBS $LIBS"
		LTHREAD_LIBS=""
	fi

dnl When in thread environment, use 
dnl		#if defined( HAVE_REENTRANT_FUNCTIONS ) || defined( HAVE_FUNC_R )
dnl			func_r(...);
dnl		#else
dnl		#	if defined( HAVE_THREADS ) 
dnl				/* lock */
dnl		#	endif
dnl				func(...);
dnl		#	if defined( HAVE_THREADS ) 
dnl				/* unlock */
dnl		#	endif
dnl		#endif
dnl
dnl HAVE_REENTRANT_FUNCTIONS is derived from:
dnl		_POSIX_REENTRANT_FUNCTIONS
dnl		_POSIX_THREAD_SAFE_FUNCTIONS
dnl		_POSIX_THREADSAFE_FUNCTIONS
dnl
dnl		and is currently defined in <ldap_pvt_thread.h>
dnl
dnl HAVE_THREADS is defined by <ldap_pvt_thread.h> iff -UNO_THREADS
dnl 
dnl libldap/*.c should only include <ldap_pvt_thread.h> iff
dnl LDAP_R_COMPILE is defined.  ie:
dnl		#ifdef LDAP_R_COMPILE
dnl		#	include <ldap_pvt_thread.h>
dnl		#endif
dnl
dnl LDAP_R_COMPILE is defined by libldap_r/Makefile.in
dnl specifically for compiling the threadsafe version of
dnl	the ldap library (-lldap_r).
dnl		
dnl	dnl check for reentrant/threadsafe functions
dnl	dnl
dnl	dnl note: these should only be used when linking
dnl	dnl		with $LTHREAD_LIBS
dnl	dnl
dnl	save_CPPFLAGS="$CPPFLAGS"
dnl	save_LIBS="$LIBS"
dnl	LIBS="$LTHREAD_LIBS $LIBS"
dnl	AC_CHECK_FUNCS(	\
dnl		gmtime_r \
dnl		gethostbyaddr_r gethostbyname_r \
dnl		feof_unlocked unlocked_feof \
dnl		putc_unlocked unlocked_putc \
dnl		flockfile ftrylockfile \
dnl	)
dnl	CPPFLAGS="$save_CPPFLAGS"
dnl	LIBS="$save_LIBS"
fi  

if test $ol_link_threads = no ; then
	if test $ol_with_threads = yes ; then
		AC_MSG_ERROR([no suitable thread support])
	fi

	if test $ol_with_threads = auto ; then
		AC_MSG_WARN([no suitable thread support, disabling threads])
		ol_with_threads=no
	fi

	AC_DEFINE(NO_THREADS,1,
		[define if you have (or want) no threads])
	LTHREAD_LIBS=""
	BUILD_THREAD=no
else
	BUILD_THREAD=yes
fi

if test $ol_link_threads != no ; then
	AC_DEFINE(LDAP_API_FEATURE_X_OPENLDAP_THREAD_SAFE,1,
		[define to 1 if library is thread safe])
fi

dnl ----------------------------------------------------------------
dnl Tests for reentrant functions necessary to build -lldap_r
AC_CHECK_FUNCS(		\
	ctime_r			\
	gmtime_r localtime_r \
	gethostbyname_r	gethostbyaddr_r \
)

if test "$ac_cv_func_ctime_r" = no ; then
	ol_cv_func_ctime_r_nargs=0
else
	OL_FUNC_CTIME_R_NARGS
dnl	OL_FUNC_CTIME_R_TYPE
fi

if test "$ac_cv_func_gethostbyname_r" = yes ; then
 	OL_FUNC_GETHOSTBYNAME_R_NARGS
else
 	ol_cv_func_gethostbyname_r_nargs=0
fi
 
if test "$ac_cv_func_gethostbyaddr_r" = yes ; then
 	OL_FUNC_GETHOSTBYADDR_R_NARGS
else
 	ol_cv_func_gethostbyaddr_r_nargs=0
fi

dnl ----------------------------------------------------------------

if test $ol_enable_dynamic = yes && test $enable_shared = yes ; then
	BUILD_LIBS_DYNAMIC=shared
	AC_DEFINE(LDAP_LIBS_DYNAMIC, 1, [define if LDAP libs are dynamic])
	LTSTATIC=""
else
	BUILD_LIBS_DYNAMIC=static
	LTSTATIC="-static"
fi
AC_SUBST(LTSTATIC)dnl

dnl ----------------------------------------------------------------
if test $ol_enable_wrappers != no ; then
	AC_CHECK_HEADERS(tcpd.h,[
		AC_MSG_CHECKING([for TCP wrappers library])
		save_LIBS="$LIBS"
		LIBS="$LIBS -lwrap"
		AC_LINK_IFELSE([AC_LANG_PROGRAM([[
#include <tcpd.h>
int allow_severity = 0;
int deny_severity  = 0;

struct request_info *req;
		]], [[
hosts_access(req)
		]])],[AC_MSG_RESULT([-lwrap])
		have_wrappers=yes
		LIBS="$save_LIBS"],[
		dnl try with -lnsl
		LIBS="$LIBS -lnsl"
		AC_TRY_LINK([
#include <tcpd.h>
int allow_severity = 0;
int deny_severity  = 0;

struct request_info *req;
		],[
hosts_access(req)
		],[AC_MSG_RESULT([-lwrap -lnsl])
		have_wrappers=yes
		LIBS="$save_LIBS -lnsl"],[
		AC_MSG_RESULT(no)
		have_wrappers=no
		LIBS=$save_LIBS])])],[have_wrappers=no])

	if test $have_wrappers = yes ; then
		AC_DEFINE(HAVE_TCPD,1, [define if you have -lwrap])
		WRAP_LIBS="-lwrap"
	elif test $ol_enable_wrappers = yes ; then
		AC_MSG_ERROR([could not find TCP wrappers, select appropriate options or disable])
	else
		AC_MSG_WARN([could not find TCP wrappers, support disabled])
		WRAP_LIBS=""
	fi
fi

dnl ----------------------------------------------------------------
if test $ol_enable_syslog != no ; then
	AC_CHECK_FUNC(openlog)
	if test $ac_cv_func_openlog = no && test $ol_enable_syslog = yes; then
		AC_MSG_ERROR(could not find syslog, select appropriate options or disable)
	fi
	ol_enable_syslog=$ac_cv_func_openlog
fi

dnl ----------------------------------------------------------------
dnl SQL
ol_link_sql=no
if test $ol_enable_sql != no ; then
	AC_CHECK_HEADERS(sql.h sqlext.h,[],[
		AC_MSG_ERROR([could not locate SQL headers])
	])

	sql_LIBS="$LIBS"
	LIBS="$LTHREAD_LIBS $LIBS"

	if test $ol_with_odbc = auto ; then
		ol_with_odbc="iodbc unixodbc odbc32"
	fi

	for odbc in $ol_with_odbc ; do
		if test $ol_link_sql = no ; then
			case $odbc in
			iodbc)
				AC_CHECK_LIB(iodbc, SQLDriverConnect, [have_iodbc=yes], [have_iodbc=no])
				if test $have_iodbc = yes ; then
					ol_link_sql="-liodbc"
				fi
				;;

			unixodbc)
				AC_CHECK_LIB(odbc, SQLDriverConnect, [have_odbc=yes], [have_odbc=no])
				if test $have_odbc = yes ; then
					ol_link_sql="-lodbc"
				fi
				;;

			odbc32)
				AC_CHECK_LIB(odbc32, SQLDriverConnect, [have_odbc32=yes], [have_odbc32=no])
				
				dnl The windows API uses __stdcall which cannot be detected by AC_CHECK_LIB
				if test $have_odbc32 = no ; then
					AC_MSG_CHECKING([for SQLDriverConnect in -lodbc32 with windows.h])
					save_LIBS="$LIBS"
					LIBS="$LIBS -lodbc32"
					AC_LINK_IFELSE([AC_LANG_PROGRAM([[#include <windows.h>
					#include <sqlext.h>
						]], [[
						SQLDriverConnect(NULL,NULL,NULL,0,NULL,0,NULL,0);
						]])],[have_odbc32=yes], [have_odbc32=no])
					LIBS="$save_LIBS"
					AC_MSG_RESULT($have_odbc32)
				fi
				
				if test $have_odbc32 = yes ; then
					ol_link_sql="-lodbc32"
				fi
				;;

			*)
				AC_MSG_ERROR([unknown ODBC library])
				;;
			esac
		fi
	done

	LIBS="$sql_LIBS"

	if test $ol_link_sql != no ; then
		SLAPD_SQL_LIBS="$ol_link_sql"

	elif test $ol_enable_sql != auto ; then
		AC_MSG_ERROR([could not locate suitable ODBC library])
	fi
fi

dnl ----------------------------------------------------------------
dnl MySQL NDBapi
dnl Note: uses C++, but we don't want to add C++ test overhead to
dnl the rest of the libtool machinery.
ol_link_ndb=no
if test $ol_enable_ndb != no ; then
	AC_CHECK_PROG(MYSQL,mysql_config,yes)
	if test "$MYSQL" != yes ; then
		AC_MSG_ERROR([could not locate mysql_config])
	fi

	SQL_INC=`mysql_config --include`
	SLAPD_NDB_INCS="$SQL_INC $SQL_INC/storage/ndb $SQL_INC/storage/ndb/ndbapi"

	save_CPPFLAGS="$CPPFLAGS"
	CPPFLAGS="$SLAPD_NDB_INCS"
	AC_MSG_CHECKING(for NdbApi.hpp)
	AC_PREPROC_IFELSE(
		[AC_LANG_SOURCE([[#include <NdbApi.hpp>]])],
			AC_MSG_RESULT(yes),
			AC_MSG_ERROR([could not locate NdbApi headers])
	)
	CPPFLAGS="$save_CPPFLAGS"

	SQL_LIB=`mysql_config --libs_r`
	SLAPD_NDB_LIBS="$SQL_LIB -lndbclient -lstdc++"

	save_LDFLAGS="$LDFLAGS"
	save_LIBS="$LIBS"
	LDFLAGS="$SQL_LIB"
	AC_CHECK_LIB(ndbclient,ndb_init,[: ok],[
		AC_MSG_ERROR([could not locate ndbclient library])
	],[-lstdc++])
	LIBS="$save_LIBS"
	LDFLAGS="$save_LDFLAGS"

	if test "$ol_enable_ndb" = yes ; then
		SLAPD_LIBS="$SLAPD_LIBS \$(SLAPD_NDB_LIBS)"
	fi
fi

dnl ----------------------------------------------------------------
dnl WiredTiger
ol_link_wt=no
if test $ol_enable_wt != no ; then
	AC_CHECK_PROG(PKGCONFIG,pkg-config,yes)
	if test "$PKGCONFIG" != yes ; then
		AC_MSG_ERROR([could not locate pkg-config])
	fi
	WT_INCS=`pkg-config --cflags wiredtiger`
	WT_LIBS=`pkg-config --libs wiredtiger`

	save_CFLAGS="$CFLAGS"
	save_LDFLAGS="$LDFLAGS"
	CFLAGS="$WT_INCS"
	CPPFLAGS="$WT_INCS"
	LDFLAGS="$WT_LIBS"
	AC_CHECK_HEADERS([wiredtiger.h])
	AC_CHECK_LIB(wiredtiger,wiredtiger_version,[: ok],[
		AC_MSG_ERROR([could not locate wiredtiger library])
	])
	CFLAGS="$save_CFLAGS"
	CPPFLAGS="$save_CPPFLAGS"
	LDFLAGS="$save_LDFLAGS"
	SLAPD_LIBS="$SLAPD_LIBS \$(WT_LIBS)"
	ol_link_wt=yes
fi

dnl ----------------------------------------------------------------
dnl
dnl Check for Cyrus SASL
dnl
WITH_SASL=no
ol_link_sasl=no
ol_link_spasswd=no
if test $ol_with_cyrus_sasl != no ; then
	AC_CHECK_HEADERS(sasl/sasl.h sasl.h)

	if test $ac_cv_header_sasl_sasl_h = yes ||
	   test $ac_cv_header_sasl_h = yes; then
		AC_CHECK_LIB(sasl2, sasl_client_init,
			[ol_link_sasl="-lsasl2"],
			[AC_CHECK_LIB(sasl, sasl_client_init,
				[ol_link_sasl="-lsasl"])])
	fi

	if test $ol_link_sasl = no ; then
		if test $ol_with_cyrus_sasl != auto ; then
			AC_MSG_ERROR([Could not locate Cyrus SASL])
		else
			AC_MSG_WARN([Could not locate Cyrus SASL])
			AC_MSG_WARN([SASL authentication not supported!])
			if test $ol_link_tls = no ; then
				AC_MSG_WARN([Strong authentication not supported!])
			fi
		fi
	else
		OL_SASL_COMPAT
		if test $ol_cv_sasl_compat = no ; then
			ol_link_sasl=no
			AC_MSG_ERROR([Cyrus SASL library located but is incompatible])
		fi

		AC_DEFINE(HAVE_CYRUS_SASL,1,[define if you have Cyrus SASL])
		SASL_LIBS="$ol_link_sasl"
		if test $ol_enable_spasswd != no ; then
			ol_link_spasswd=yes
		fi

		ac_save_LIBS="$LIBS"
		LIBS="$LIBS $ol_link_sasl"
		AC_CHECK_FUNC(sasl_version, [AC_DEFINE(HAVE_SASL_VERSION,1,
			[define if your SASL library has sasl_version()])])
		LIBS="$ac_save_LIBS"

		WITH_SASL=yes
	fi

else
	AC_MSG_WARN([SASL authentication not supported!])
	if test $ol_link_tls = no ; then
		AC_MSG_WARN([Strong authentication not supported!])
	fi
fi

dnl ----------------------------------------------------------------
dnl Check for entropy sources
if test $cross_compiling != yes && test "$ac_cv_mingw32" != yes ; then
	dev=no
	if test -r /dev/urandom ; then
		dev="/dev/urandom";
	elif test -r /idev/urandom ; then
		dev="/idev/urandom";
	elif test -r /dev/srandom ; then
		dev="/dev/srandom";
	elif test -r /dev/random ; then
		dev="/dev/random";
	elif test -r /idev/random ; then
		dev="/idev/random";
	fi

	if test $dev != no ; then
		AC_DEFINE_UNQUOTED(URANDOM_DEVICE,"$dev",[set to urandom device])
	fi
fi

dnl ----------------------------------------------------------------
dnl
dnl Check for fetch URL support
dnl		should be extended to support other fetch URL APIs
dnl
ol_link_fetch=no
if test $ol_with_fetch != no ; then
	OL_LIB_FETCH

	if test $ol_cv_lib_fetch != no ; then
		LIBS="$LIBS $ol_link_fetch"
		ol_link_fetch=freebsd

	elif test $ol_with_fetch != auto ; then
		AC_MSG_ERROR(no suitable API for --with-fetch=$ol_with_fetch)
	fi 
fi

dnl ----------------------------------------------------------------
dnl FreeBSD (and others) have crypt(3) in -lcrypt
if test $ol_enable_crypt != no ; then
	save_LIBS="$LIBS"
	LIBS="$TLS_LIBS $LIBS"

	AC_CHECK_FUNC(crypt, [have_crypt=yes], [
		LIBS="$save_LIBS"
		AC_CHECK_LIB(crypt, crypt, [LUTIL_LIBS="$LUTIL_LIBS -lcrypt"
			have_crypt=yes], [have_crypt=no])])

	LIBS="$TLS_LIBS $LIBS"
	AC_CHECK_LIB(crypt, crypt_r, [have_crypt_r=yes], [have_crypt_r=no])

	LIBS="$save_LIBS"

	if test $have_crypt = yes ; then
		AC_DEFINE(HAVE_CRYPT,1, [define if crypt(3) is available])
		if test $have_crypt_r = yes ; then
			AC_DEFINE(HAVE_CRYPT_R, 1, [define if crypt_r() is also available])
		fi
	else
		AC_MSG_WARN([could not find crypt])
		if test $ol_enable_crypt = yes ; then
			AC_MSG_ERROR([could not find crypt, select appropriate options or disable])
		fi

		AC_MSG_WARN([disabling crypt support])
		ol_enable_crypt=no
	fi
fi

dnl ----------------------------------------------------------------
if test $ol_enable_slp != no ; then
	AC_CHECK_HEADERS( slp.h )

	if test $ac_cv_header_slp_h = yes ; then
		AC_CHECK_LIB(slp, SLPOpen, [have_slp=yes], [have_slp=no])
		if test $have_slp = yes ; then
			AC_DEFINE(HAVE_SLP, 1, [define if you have -lslp])
			SLAPD_SLP_LIBS=-lslp
		fi

	elif test $ol_enable_slp = yes ; then
		AC_MSG_ERROR([SLP not found])
	fi
fi

dnl ----------------------------------------------------------------
dnl Checks for typedefs, structures, and compiler characteristics.

AC_CHECK_TYPE(mode_t, int)
AC_CHECK_TYPE(off_t, long)
AC_CHECK_TYPE(pid_t, int)
AC_CHECK_TYPE(ssize_t, [signed int])
AC_CHECK_TYPE(caddr_t,	[char *])
AC_CHECK_TYPE(size_t, unsigned)

AC_CHECK_TYPES([long long])
AC_CHECK_TYPES([ptrdiff_t])


AC_CHECK_TYPE([socklen_t],,, [$ac_includes_default
#ifdef HAVE_SYS_SOCKET_H
#include <sys/socket.h>
#endif
#ifdef HAVE_WINSOCK2
#include <ws2tcpip.h>
#endif])

dnl socklen_t-like type in accept(), default socklen_t or int:
dnl - The OS might define socklen_t without using it.  POSIX moved from
dnl   int to size_t to socklen_t, hoping to stay at a 32-bit type, and
dnl   HP-UX now has selectors for what to use.
dnl - On Solaris 2.8 the prototype has void *len, but the default is OK.
AC_MSG_CHECKING([the type of arg 3 to accept()])
AC_CACHE_VAL(ol_cv_type_ber_socklen_t, [
	set socklen_t int unsigned "unsigned long" long size_t
	test "$ac_cv_type_socklen_t" = yes || shift
	ol_cv_type_ber_socklen_t=$1 guessing="guessing "
	for lentype in "$@" ; do for addrtype in "struct sockaddr" void ; do
		AC_COMPILE_IFELSE([AC_LANG_PROGRAM([$ac_includes_default
#ifdef HAVE_SYS_SOCKET_H
#include <sys/socket.h>
#endif
extern int accept(int s, $addrtype *ap, $lentype *lp);
], [
accept(0, (struct sockaddr *) 0, ($lentype *) 0);
])], [ol_cv_type_ber_socklen_t=$lentype guessing= ; break 2])
	done ; done])
AC_MSG_RESULT([$guessing$ol_cv_type_ber_socklen_t *])
AC_DEFINE_UNQUOTED(ber_socklen_t, $ol_cv_type_ber_socklen_t,
	[Define to the type of arg 3 for `accept'.])

dnl Modules should use ber_socklen_t, not socklen_t.  Define socklen_t
dnl for the time being anyway, for backwards compatibility.
if test "$ac_cv_type_socklen_t" != yes; then
	AC_DEFINE_UNQUOTED([socklen_t], [$ol_cv_type_ber_socklen_t],
		[Define like ber_socklen_t if <sys/socket.h> does not define.])
fi


AC_TYPE_SIGNAL

AC_CHECK_TYPE([sig_atomic_t],,
	[AC_DEFINE_UNQUOTED([sig_atomic_t], [int],
		[Define to `int' if <signal.h> does not define.])],
	[$ac_includes_default
#include <signal.h>
	])

AC_TYPE_UID_T

AC_HEADER_TIME
AC_STRUCT_TM
AC_CHECK_MEMBERS([struct stat.st_blksize])
AC_CHECK_MEMBERS([struct passwd.pw_gecos],,,[$ac_includes_default
#include <pwd.h>])
AC_CHECK_MEMBERS([struct passwd.pw_passwd],,,[$ac_includes_default
#include <pwd.h>])

OL_C_UPPER_LOWER
AC_C_CONST
OL_C_VOLATILE

if test $cross_compiling = yes ; then
	AC_MSG_WARN([Crossing compiling... all bets are off!])
	AC_DEFINE(CROSS_COMPILING, 1, [define if cross compiling])
else
	AC_C_BIGENDIAN
fi

AC_CHECK_SIZEOF(short) 
AC_CHECK_SIZEOF(int) 
AC_CHECK_SIZEOF(long)
AC_CHECK_SIZEOF(long long)
AC_CHECK_SIZEOF(wchar_t)

if test "$ac_cv_sizeof_int" -lt 4 ; then
	AC_MSG_WARN([OpenLDAP requires 'int' to be 32 bits or greater.])

	AC_DEFINE(LBER_INT_T,long,[define to 32-bit or greater integer type])
else
	AC_DEFINE(LBER_INT_T,int,[define to 32-bit or greater integer type])
fi

AC_DEFINE(LBER_LEN_T,long,[define to large integer type])
AC_DEFINE(LBER_SOCKET_T,int,[define to socket descriptor type])
AC_DEFINE(LBER_TAG_T,long,[define to large integer type])

dnl ----------------------------------------------------------------
dnl Check for multiple precision support
if test $ol_with_mp = longlong || test $ol_with_mp = auto ; then
	if test $ac_cv_sizeof_long_long -gt 4 ; then
		ol_with_mp=longlong
		AC_DEFINE(USE_MP_LONG_LONG,1,[define to use 'long long' for MP])
	elif test $ol_with_mp = longlong ; then
		AC_MSG_ERROR([long long unusable for multiple precision])
	fi
fi
if test $ol_with_mp = long || test $ol_with_mp = auto ; then
	if test $ac_cv_sizeof_long -gt 4 ; then
		ol_with_mp=long
		AC_DEFINE(USE_MP_LONG,1,[define to use 'long' for MP])
	elif test $ol_with_mp = long ; then
		AC_MSG_ERROR([long unusable for multiple precision])
	fi
fi
if test $ol_with_mp = bignum || test $ol_with_mp = auto ; then
	AC_CHECK_HEADERS(openssl/bn.h)
	AC_CHECK_HEADERS(openssl/crypto.h)
	if test "$ac_cv_header_openssl_bn_h" = "yes" &&
		test "$ac_cv_header_openssl_crypto_h" = "yes" &&
		test "$ol_with_tls" = "found" ; then
		ol_with_mp=bignum
		AC_DEFINE(USE_MP_BIGNUM,1,[define to use OpenSSL BIGNUM for MP])
	elif test $ol_with_mp = bignum ; then
		AC_MSG_ERROR([bignum not available])
	fi
fi
if test $ol_with_mp = gmp || test $ol_with_mp = auto ; then
	AC_CHECK_HEADERS(gmp.h)
	AC_CHECK_LIB(gmp, __gmpz_add_ui)
	if test $ac_cv_header_gmp_h = yes && test $ac_cv_lib_gmp___gmpz_add_ui = yes ; then
		AC_DEFINE(USE_MP_GMP,1,[define to use GMP for MP])
		ol_with_mp=gmp
	elif test $ol_with_mp = gmp ; then
		AC_MSG_ERROR([gmp not available])
	fi
fi
if test $ol_with_mp = auto ; then
	ol_with_mp=no
fi

dnl ----------------------------------------------------------------
dnl Checks for library functions.
AC_FUNC_MEMCMP

if test $ac_cv_func_memcmp_working = no ; then
	AC_DEFINE(NEED_MEMCMP_REPLACEMENT,1,
		[define if memcmp is not 8-bit clean or is otherwise broken])
fi

AC_FUNC_STRFTIME

OL_FUNC_INET_ATON

dnl Check for NT specific routines
AC_CHECK_FUNC(_spawnlp, AC_DEFINE(HAVE_SPAWNLP,1,[if you have spawnlp()]))

AC_CHECK_FUNC(_snprintf, [ac_cv_func_snprintf=yes
	AC_DEFINE(snprintf, _snprintf, [define to snprintf routine])
])

AC_CHECK_FUNCS(vsnprintf _vsnprintf)

if test $ac_cv_func_vsnprintf = no -a $ac_cv_func__vsnprintf = yes ; then
	ac_cv_func_vsnprintf=yes
	AC_DEFINE(vsnprintf, _vsnprintf, [define to vsnprintf routine])
fi

AC_FUNC_VPRINTF

if test $ac_cv_func_vprintf = yes ; then
	dnl check for vsnprintf
	AC_CHECK_FUNCS(snprintf vsnprintf)
fi

AC_CHECK_FUNCS(			\
	bcopy			\
	closesocket		\
	chroot			\
	endgrent		\
	endpwent		\
	fcntl			\
	flock			\
	fstat			\
	getdtablesize		\
	geteuid			\
	getgrgid		\
	gethostname		\
	getpassphrase		\
	getpwuid		\
	getpwnam		\
	getspnam		\
	gettimeofday		\
	initgroups		\
	inet_ntoa_b		\
	ioctl			\
	lockf			\
	memcpy			\
	memmove			\
	memrchr			\
	mkstemp			\
	mktemp			\
	pipe			\
	read			\
	recv			\
	recvfrom		\
	setpwfile		\
	setgid			\
	setegid			\
	setsid			\
	setuid			\
	seteuid			\
	signal			\
	strdup			\
	strpbrk			\
	strrchr			\
	strsep			\
	strstr			\
	strtol			\
	strtoul			\
	strtoq			\
	strtouq			\
	strtoll			\
	strtoull		\
	strspn			\
	sysconf			\
	waitpid			\
	wait4			\
	write			\
	send			\
	sendmsg			\
	sendto			\
)

dnl We actually may need to replace more than this.
AC_REPLACE_FUNCS(getopt getpeereid)

if test "$ac_cv_func_getopt" != yes; then
	LIBSRCS="$LIBSRCS getopt.c"
fi

if test "$ac_cv_func_getpeereid" != yes; then
	AC_CHECK_FUNCS( getpeerucred )
	if test "$ac_cv_func_getpeerucred" != yes ; then
		AC_CHECK_MEMBERS([struct msghdr.msg_accrightslen],,,
			[$ac_includes_default
#ifdef HAVE_SYS_SOCKET_H
#include <sys/socket.h>
#endif])
		if test "$ac_cv_member_struct_msghdr_msg_accrightslen" != yes; then
			AC_CHECK_MEMBERS([struct msghdr.msg_control],,,
				[$ac_includes_default
#ifdef HAVE_SYS_SOCKET_H
#include <sys/socket.h>
#endif])
		fi
		AC_CHECK_MEMBERS([struct stat.st_fstype, struct stat.st_vfstype])
		if test "$ac_cv_member_struct_stat_st_fstype" = yes; then
			AC_COMPILE_IFELSE([AC_LANG_SOURCE([struct stat st; char *ptr=st.st_fstype;])],
				AC_DEFINE([HAVE_STRUCT_STAT_ST_FSTYPE_CHAR],1,[define to 1 if st_fstype is char *]),
				AC_DEFINE([HAVE_STRUCT_STAT_ST_FSTYPE_INT],1,[define to 1 if st_fstype is int]))
		fi
	fi
	LIBSRCS="$LIBSRCS getpeereid.c"
fi

if test "$ac_cv_func_snprintf" != yes ||
   test "$ac_cv_func_vsnprintf" != yes; then
	if test "$ac_cv_func_snprintf" != yes; then
		AC_DEFINE(snprintf, ber_pvt_snprintf, [define to snprintf routine])
	fi
	if test "$ac_cv_func_vsnprintf" != yes; then
		AC_DEFINE(vsnprintf, ber_pvt_vsnprintf, [define to snprintf routine])
	fi
fi

dnl ----------------------------------------------------------------
dnl Sort out defines

if test "$ol_enable_slapi" != no ; then
	dnl This check is done also if --enable-modules is used;
	dnl it is duplicated here, 'cause it'd be cached anyway
	AC_CHECK_HEADERS(ltdl.h)

	if test $ac_cv_header_ltdl_h != yes ; then
		AC_MSG_ERROR([could not locate <ltdl.h>])
	fi
	AC_CHECK_LIB(ltdl, lt_dlinit, [
		SLAPI_LIBS=-lltdl
		LIBSLAPI=slapi/libslapi.la
		AC_DEFINE(HAVE_LIBLTDL,1,[define if you have libtool -ltdl])
	],[AC_MSG_ERROR([could not locate libtool -lltdl])])

	AC_DEFINE(LDAP_SLAPI,1, [define this to add SLAPI code])
fi

if test "$ol_enable_debug" != no ; then
	if test "$ol_enable_debug" = traditional; then
		AC_DEFINE(OLD_DEBUG,1,
			[define to use the original debug style])
	fi
	AC_DEFINE(LDAP_DEBUG,1,
		[define this to add debugging code])
fi
if test "$ol_enable_syslog" != no ; then
	AC_DEFINE(LDAP_SYSLOG,1,
		[define this to add syslog code])
fi
if test "$ol_enable_referrals" != no ; then
	AC_DEFINE(LDAP_API_FEATURE_X_OPENLDAP_V2_REFERRALS,LDAP_VENDOR_VERSION,
		[define to LDAP VENDOR VERSION])
fi
if test "$ol_enable_local" != no; then
	AC_DEFINE(LDAP_PF_LOCAL,1,[define to support PF_LOCAL])
fi
if test "$ol_link_ipv6" != no; then
	AC_DEFINE(LDAP_PF_INET6,1,[define to support PF_INET6])
fi
if test "$ol_enable_cleartext" != no ; then
	AC_DEFINE(SLAPD_CLEARTEXT,1,[define to support cleartext passwords])
fi
if test "$ol_enable_crypt" != no ; then
	AC_DEFINE(SLAPD_CRYPT,1,[define to support crypt(3) passwords])
fi
if test "$ol_link_spasswd" != no ; then
	AC_DEFINE(SLAPD_SPASSWD,1,[define to support SASL passwords])
fi
if test "$ol_enable_rlookups" != no ; then
	AC_DEFINE(SLAPD_RLOOKUPS,1,[define to support reverse lookups])
fi
if test "$ol_enable_aci" != no ; then
	if test "$ol_enable_aci" = mod ; then
		MFLAG=SLAPD_MOD_DYNAMIC
		dnl remove this after moving servers/slapd/aci.c in contrib/slapd-modules/acl
		AC_MSG_ERROR([ACI build as dynamic module not supported (yet)])
	else 
		MFLAG=SLAPD_MOD_STATIC
	fi
	WITH_ACI_ENABLED=$ol_enable_aci
	AC_DEFINE_UNQUOTED(SLAPD_ACI_ENABLED,$MFLAG,[define to support per-object ACIs])
else
	WITH_ACI_ENABLED=no
fi
if test "$ol_enable_dynacl" != no ; then
	AC_DEFINE(SLAP_DYNACL,1,[define to support run-time loadable ACL])
fi

if test "$ol_link_modules" != no ; then
	AC_DEFINE(SLAPD_MODULES,1,[define to support modules])
	BUILD_SLAPD=yes
	SLAPD_MODULES_LDFLAGS="-dlopen self"
fi

AC_DEFINE(SLAPD_MOD_STATIC,1,[statically linked module])
AC_DEFINE(SLAPD_MOD_DYNAMIC,2,[dynamically linked module])

dnl back-monitor goes first (well, after back-config)
if test "$ol_enable_monitor" != no ; then
	BUILD_SLAPD=yes
	BUILD_MONITOR=$ol_enable_monitor
	if test "$ol_enable_monitor" = mod ; then
		SLAPD_DYNAMIC_BACKENDS="$SLAPD_DYNAMIC_BACKENDS back-monitor"
		MFLAG=SLAPD_MOD_DYNAMIC
	else
		SLAPD_STATIC_BACKENDS="$SLAPD_STATIC_BACKENDS back-monitor"
		MFLAG=SLAPD_MOD_STATIC
	fi
	AC_DEFINE_UNQUOTED(SLAPD_MONITOR,$MFLAG,[define to support cn=Monitor backend])
fi

if test "$ol_enable_dnssrv" != no ; then
	BUILD_SLAPD=yes
	BUILD_DNSSRV=$ol_enable_dnssrv
	if test "$ol_enable_dnssrv" = mod ; then
		SLAPD_DYNAMIC_BACKENDS="$SLAPD_DYNAMIC_BACKENDS back-dnssrv"
		MFLAG=SLAPD_MOD_DYNAMIC
	else
		SLAPD_STATIC_BACKENDS="$SLAPD_STATIC_BACKENDS back-dnssrv"
		MFLAG=SLAPD_MOD_STATIC
	fi
	AC_DEFINE_UNQUOTED(SLAPD_DNSSRV,$MFLAG,[define to support DNS SRV backend])
fi

if test "$ol_enable_ldap" != no ; then
	BUILD_SLAPD=yes
	BUILD_LDAP=$ol_enable_ldap
	if test "$ol_enable_ldap" = mod ; then
		SLAPD_DYNAMIC_BACKENDS="$SLAPD_DYNAMIC_BACKENDS back-ldap"
		MFLAG=SLAPD_MOD_DYNAMIC
	else
		SLAPD_STATIC_BACKENDS="$SLAPD_STATIC_BACKENDS back-ldap"
		MFLAG=SLAPD_MOD_STATIC
	fi
	AC_DEFINE_UNQUOTED(SLAPD_LDAP,$MFLAG,[define to support LDAP backend])
fi

if test "$ol_enable_mdb" != no ; then
	BUILD_SLAPD=yes
	BUILD_MDB=$ol_enable_mdb
	if test "$ol_enable_mdb" = mod ; then
		SLAPD_DYNAMIC_BACKENDS="$SLAPD_DYNAMIC_BACKENDS back-mdb"
		MFLAG=SLAPD_MOD_DYNAMIC
	else
		SLAPD_STATIC_BACKENDS="$SLAPD_STATIC_BACKENDS back-mdb"
		MFLAG=SLAPD_MOD_STATIC
	fi
	AC_DEFINE_UNQUOTED(SLAPD_MDB,$MFLAG,[define to support MDB backend])
fi

if test "$ol_enable_meta" != no ; then
	BUILD_SLAPD=yes
	BUILD_META=$ol_enable_meta
	if test "$ol_enable_meta" = mod ; then
		SLAPD_DYNAMIC_BACKENDS="$SLAPD_DYNAMIC_BACKENDS back-meta"
		MFLAG=SLAPD_MOD_DYNAMIC
	else
		SLAPD_STATIC_BACKENDS="$SLAPD_STATIC_BACKENDS back-meta"
		MFLAG=SLAPD_MOD_STATIC
	fi
	AC_DEFINE_UNQUOTED(SLAPD_META,$MFLAG,[define to support LDAP Metadirectory backend])
fi

if test "$ol_enable_asyncmeta" != no ; then
	BUILD_SLAPD=yes
	BUILD_ASYNCMETA=$ol_enable_asyncmeta
	if test "$ol_enable_asyncmeta" = mod ; then
		SLAPD_DYNAMIC_BACKENDS="$SLAPD_DYNAMIC_BACKENDS back-asyncmeta"
		MFLAG=SLAPD_MOD_DYNAMIC
	else
		SLAPD_STATIC_BACKENDS="$SLAPD_STATIC_BACKENDS back-asyncmeta"
		MFLAG=SLAPD_MOD_STATIC
	fi
	AC_DEFINE_UNQUOTED(SLAPD_ASYNCMETA,$MFLAG,[define to support LDAP Async Metadirectory backend])
fi

if test "$ol_enable_ndb" != no ; then
	BUILD_SLAPD=yes
	BUILD_NDB=$ol_enable_ndb
	if test "$ol_enable_ndb" = mod ; then
		SLAPD_DYNAMIC_BACKENDS="$SLAPD_DYNAMIC_BACKENDS back-ndb"
		MFLAG=SLAPD_MOD_DYNAMIC
	else
		SLAPD_STATIC_BACKENDS="$SLAPD_STATIC_BACKENDS back-ndb"
		MFLAG=SLAPD_MOD_STATIC
	fi
	AC_DEFINE_UNQUOTED(SLAPD_NDB,$MFLAG,[define to support NDB backend])
fi

if test "$ol_enable_null" != no ; then
	BUILD_SLAPD=yes
	BUILD_NULL=$ol_enable_null
	if test "$ol_enable_null" = mod ; then
		SLAPD_DYNAMIC_BACKENDS="$SLAPD_DYNAMIC_BACKENDS back-null"
		MFLAG=SLAPD_MOD_DYNAMIC
	else
		SLAPD_STATIC_BACKENDS="$SLAPD_STATIC_BACKENDS back-null"
		MFLAG=SLAPD_MOD_STATIC
	fi
	AC_DEFINE_UNQUOTED(SLAPD_NULL,$MFLAG,[define to support NULL backend])
fi

if test "$ol_enable_passwd" != no ; then
	BUILD_SLAPD=yes
	BUILD_PASSWD=$ol_enable_passwd
	if test "$ol_enable_passwd" = mod ; then
		SLAPD_DYNAMIC_BACKENDS="$SLAPD_DYNAMIC_BACKENDS back-passwd"
		MFLAG=SLAPD_MOD_DYNAMIC
	else
		SLAPD_STATIC_BACKENDS="$SLAPD_STATIC_BACKENDS back-passwd"
		MFLAG=SLAPD_MOD_STATIC
	fi
	AC_DEFINE_UNQUOTED(SLAPD_PASSWD,$MFLAG,[define to support PASSWD backend])
fi

if test "$ol_link_perl" != no ; then
	BUILD_SLAPD=yes
	BUILD_PERL=$ol_enable_perl
	if test "$ol_enable_perl" = mod ; then
		SLAPD_DYNAMIC_BACKENDS="$SLAPD_DYNAMIC_BACKENDS back-perl"
		MFLAG=SLAPD_MOD_DYNAMIC
	else
		SLAPD_STATIC_BACKENDS="$SLAPD_STATIC_BACKENDS back-perl"
		MFLAG=SLAPD_MOD_STATIC
	fi
	AC_DEFINE_UNQUOTED(SLAPD_PERL,$MFLAG,[define to support PERL backend])
fi

if test "$ol_enable_relay" != no ; then
	BUILD_SLAPD=yes
	BUILD_RELAY=$ol_enable_relay
	if test "$ol_enable_relay" = mod ; then
		SLAPD_DYNAMIC_BACKENDS="$SLAPD_DYNAMIC_BACKENDS back-relay"
		MFLAG=SLAPD_MOD_DYNAMIC
	else
		SLAPD_STATIC_BACKENDS="$SLAPD_STATIC_BACKENDS back-relay"
		MFLAG=SLAPD_MOD_STATIC
	fi
	AC_DEFINE_UNQUOTED(SLAPD_RELAY,$MFLAG,[define to support relay backend])
fi

if test "$ol_enable_shell" != no ; then
	if test "$ol_link_threads" != no ; then
		AC_MSG_WARN([Use of --without-threads is recommended with back-shell])
	fi
	BUILD_SLAPD=yes
	BUILD_SHELL=$ol_enable_shell
	if test "$ol_enable_shell" = mod ; then
		SLAPD_DYNAMIC_BACKENDS="$SLAPD_DYNAMIC_BACKENDS back-shell"
		MFLAG=SLAPD_MOD_DYNAMIC
	else
		SLAPD_STATIC_BACKENDS="$SLAPD_STATIC_BACKENDS back-shell"
		MFLAG=SLAPD_MOD_STATIC
	fi
	AC_DEFINE_UNQUOTED(SLAPD_SHELL,$MFLAG,[define to support SHELL backend])
fi

if test "$ol_enable_sock" != no ; then
	BUILD_SLAPD=yes
	BUILD_SOCK=$ol_enable_sock
	if test "$ol_enable_sock" = mod ; then
		SLAPD_DYNAMIC_BACKENDS="$SLAPD_DYNAMIC_BACKENDS back-sock"
		MFLAG=SLAPD_MOD_DYNAMIC
	else
		SLAPD_STATIC_BACKENDS="$SLAPD_STATIC_BACKENDS back-sock"
		MFLAG=SLAPD_MOD_STATIC
	fi
	AC_DEFINE_UNQUOTED(SLAPD_SOCK,$MFLAG,[define to support SOCK backend])
fi

if test "$ol_link_sql" != no ; then
	BUILD_SLAPD=yes
	BUILD_SQL=$ol_enable_sql
	if test "$ol_enable_sql" = mod; then
		SLAPD_DYNAMIC_BACKENDS="$SLAPD_DYNAMIC_BACKENDS back-sql"
		MFLAG=SLAPD_MOD_DYNAMIC
	else
		SLAPD_STATIC_BACKENDS="$SLAPD_STATIC_BACKENDS back-sql"
		MFLAG=SLAPD_MOD_STATIC
	fi
	AC_DEFINE_UNQUOTED(SLAPD_SQL,$MFLAG,[define to support SQL backend])
fi

if test "$ol_link_wt" != no ; then
	BUILD_SLAPD=yes
	BUILD_WT=$ol_enable_wt
	if test "$ol_enable_wt" = mod; then
		SLAPD_DYNAMIC_BACKENDS="$SLAPD_DYNAMIC_BACKENDS back-wt"
		MFLAG=SLAPD_MOD_DYNAMIC
	else
		SLAPD_STATIC_BACKENDS="$SLAPD_STATIC_BACKENDS back-wt"
		MFLAG=SLAPD_MOD_STATIC
	fi
	AC_DEFINE_UNQUOTED(SLAPD_WT,$MFLAG,[define to support WiredTiger backend])
fi

if test "$ol_enable_accesslog" != no ; then
	BUILD_ACCESSLOG=$ol_enable_accesslog
	if test "$ol_enable_accesslog" = mod ; then
		MFLAG=SLAPD_MOD_DYNAMIC
		SLAPD_DYNAMIC_OVERLAYS="$SLAPD_DYNAMIC_OVERLAYS accesslog.la"
	else
		MFLAG=SLAPD_MOD_STATIC
		SLAPD_STATIC_OVERLAYS="$SLAPD_STATIC_OVERLAYS accesslog.o"
	fi
	AC_DEFINE_UNQUOTED(SLAPD_OVER_ACCESSLOG,$MFLAG,[define for In-Directory Access Logging overlay])
fi

if test "$ol_enable_auditlog" != no ; then
	BUILD_AUDITLOG=$ol_enable_auditlog
	if test "$ol_enable_auditlog" = mod ; then
		MFLAG=SLAPD_MOD_DYNAMIC
		SLAPD_DYNAMIC_OVERLAYS="$SLAPD_DYNAMIC_OVERLAYS auditlog.la"
	else
		MFLAG=SLAPD_MOD_STATIC
		SLAPD_STATIC_OVERLAYS="$SLAPD_STATIC_OVERLAYS auditlog.o"
	fi
	AC_DEFINE_UNQUOTED(SLAPD_OVER_AUDITLOG,$MFLAG,[define for Audit Logging overlay])
fi

if test "$ol_enable_autoca" != no ; then
	if test $ol_with_tls != openssl ; then
		AC_MSG_ERROR([--enable-autoca=$ol_enable_autoca requires --with-tls=openssl])
	fi

	BUILD_AUTOCA=$ol_enable_autoca
	if test "$ol_enable_autoca" = mod ; then
		MFLAG=SLAPD_MOD_DYNAMIC
		SLAPD_DYNAMIC_OVERLAYS="$SLAPD_DYNAMIC_OVERLAYS autoca.la"
	else
		MFLAG=SLAPD_MOD_STATIC
		SLAPD_STATIC_OVERLAYS="$SLAPD_STATIC_OVERLAYS autoca.o"
	fi
	AC_DEFINE_UNQUOTED(SLAPD_OVER_AUTOCA,$MFLAG,[define for Automatic Certificate Authority overlay])
fi

if test "$ol_enable_collect" != no ; then
        BUILD_COLLECT=$ol_enable_collect
        if test "$ol_enable_collect" = mod ; then
                MFLAG=SLAPD_MOD_DYNAMIC
                SLAPD_DYNAMIC_OVERLAYS="$SLAPD_DYNAMIC_OVERLAYS collect.la"
        else
                MFLAG=SLAPD_MOD_STATIC
                SLAPD_STATIC_OVERLAYS="$SLAPD_STATIC_OVERLAYS collect.o"
        fi
        AC_DEFINE_UNQUOTED(SLAPD_OVER_COLLECT,$MFLAG,[define for Collect overlay])
fi

if test "$ol_enable_constraint" != no ; then
	BUILD_CONSTRAINT=$ol_enable_constraint
	if test "$ol_enable_constraint" = mod ; then
		MFLAG=SLAPD_MOD_DYNAMIC
		SLAPD_DYNAMIC_OVERLAYS="$SLAPD_DYNAMIC_OVERLAYS constraint.la"
	else
		MFLAG=SLAPD_MOD_STATIC
		SLAPD_STATIC_OVERLAYS="$SLAPD_STATIC_OVERLAYS constraint.o"
	fi
	AC_DEFINE_UNQUOTED(SLAPD_OVER_CONSTRAINT,$MFLAG,[define for Attribute Constraint overlay])
fi

if test "$ol_enable_dds" != no ; then
	BUILD_DDS=$ol_enable_dds
	if test "$ol_enable_dds" = mod ; then
		MFLAG=SLAPD_MOD_DYNAMIC
		SLAPD_DYNAMIC_OVERLAYS="$SLAPD_DYNAMIC_OVERLAYS dds.la"
	else
		MFLAG=SLAPD_MOD_STATIC
		SLAPD_STATIC_OVERLAYS="$SLAPD_STATIC_OVERLAYS dds.o"
	fi
	AC_DEFINE_UNQUOTED(SLAPD_OVER_DDS,$MFLAG,[define for Dynamic Directory Services overlay])
fi

if test "$ol_enable_deref" != no ; then
	BUILD_DEREF=$ol_enable_deref
	if test "$ol_enable_deref" = mod ; then
		MFLAG=SLAPD_MOD_DYNAMIC
		SLAPD_DYNAMIC_OVERLAYS="$SLAPD_DYNAMIC_OVERLAYS deref.la"
	else
		MFLAG=SLAPD_MOD_STATIC
		SLAPD_STATIC_OVERLAYS="$SLAPD_STATIC_OVERLAYS deref.o"
	fi
	AC_DEFINE_UNQUOTED(SLAPD_OVER_DEREF,$MFLAG,[define for Dynamic Directory Services overlay])
fi

if test "$ol_enable_dyngroup" != no ; then
	BUILD_DYNGROUP=$ol_enable_dyngroup
	if test "$ol_enable_dyngroup" = mod ; then
		MFLAG=SLAPD_MOD_DYNAMIC
		SLAPD_DYNAMIC_OVERLAYS="$SLAPD_DYNAMIC_OVERLAYS dyngroup.la"
	else
		MFLAG=SLAPD_MOD_STATIC
		SLAPD_STATIC_OVERLAYS="$SLAPD_STATIC_OVERLAYS dyngroup.o"
	fi
	AC_DEFINE_UNQUOTED(SLAPD_OVER_DYNGROUP,$MFLAG,[define for Dynamic Group overlay])
fi

if test "$ol_enable_dynlist" != no ; then
	BUILD_DYNLIST=$ol_enable_dynlist
	if test "$ol_enable_dynlist" = mod ; then
		MFLAG=SLAPD_MOD_DYNAMIC
		SLAPD_DYNAMIC_OVERLAYS="$SLAPD_DYNAMIC_OVERLAYS dynlist.la"
	else
		MFLAG=SLAPD_MOD_STATIC
		SLAPD_STATIC_OVERLAYS="$SLAPD_STATIC_OVERLAYS dynlist.o"
	fi
	AC_DEFINE_UNQUOTED(SLAPD_OVER_DYNLIST,$MFLAG,[define for Dynamic List overlay])
fi

if test "$ol_enable_memberof" != no ; then
	BUILD_MEMBEROF=$ol_enable_memberof
	if test "$ol_enable_memberof" = mod ; then
		MFLAG=SLAPD_MOD_DYNAMIC
		SLAPD_DYNAMIC_OVERLAYS="$SLAPD_DYNAMIC_OVERLAYS memberof.la"
	else
		MFLAG=SLAPD_MOD_STATIC
		SLAPD_STATIC_OVERLAYS="$SLAPD_STATIC_OVERLAYS memberof.o"
	fi
	AC_DEFINE_UNQUOTED(SLAPD_OVER_MEMBEROF,$MFLAG,[define for Reverse Group Membership overlay])
fi

if test "$ol_enable_ppolicy" != no ; then
	BUILD_PPOLICY=$ol_enable_ppolicy
	if test "$ol_enable_ppolicy" = mod ; then
		MFLAG=SLAPD_MOD_DYNAMIC
		SLAPD_DYNAMIC_OVERLAYS="$SLAPD_DYNAMIC_OVERLAYS ppolicy.la"
	else
		MFLAG=SLAPD_MOD_STATIC
		SLAPD_STATIC_OVERLAYS="$SLAPD_STATIC_OVERLAYS ppolicy.o"
	fi
	AC_DEFINE_UNQUOTED(SLAPD_OVER_PPOLICY,$MFLAG,[define for Password Policy overlay])
fi

if test "$ol_enable_proxycache" != no ; then
	BUILD_PROXYCACHE=$ol_enable_proxycache
	if test "$ol_enable_proxycache" = mod ; then
		MFLAG=SLAPD_MOD_DYNAMIC
		SLAPD_DYNAMIC_OVERLAYS="$SLAPD_DYNAMIC_OVERLAYS pcache.la"
	else
		MFLAG=SLAPD_MOD_STATIC
		SLAPD_STATIC_OVERLAYS="$SLAPD_STATIC_OVERLAYS pcache.o"
	fi
	AC_DEFINE_UNQUOTED(SLAPD_OVER_PROXYCACHE,$MFLAG,[define for Proxy Cache overlay])
fi

if test "$ol_enable_refint" != no ; then
	BUILD_REFINT=$ol_enable_refint
	if test "$ol_enable_refint" = mod ; then
		MFLAG=SLAPD_MOD_DYNAMIC
		SLAPD_DYNAMIC_OVERLAYS="$SLAPD_DYNAMIC_OVERLAYS refint.la"
	else
		MFLAG=SLAPD_MOD_STATIC
		SLAPD_STATIC_OVERLAYS="$SLAPD_STATIC_OVERLAYS refint.o"
	fi
	AC_DEFINE_UNQUOTED(SLAPD_OVER_REFINT,$MFLAG,[define for Referential Integrity overlay])
fi

if test "$ol_enable_retcode" != no ; then
	BUILD_RETCODE=$ol_enable_retcode
	if test "$ol_enable_retcode" = mod ; then
		MFLAG=SLAPD_MOD_DYNAMIC
		SLAPD_DYNAMIC_OVERLAYS="$SLAPD_DYNAMIC_OVERLAYS retcode.la"
	else
		MFLAG=SLAPD_MOD_STATIC
		SLAPD_STATIC_OVERLAYS="$SLAPD_STATIC_OVERLAYS retcode.o"
	fi
	AC_DEFINE_UNQUOTED(SLAPD_OVER_RETCODE,$MFLAG,[define for Return Code overlay])
fi

if test "$ol_enable_rwm" != no ; then
	BUILD_RWM=$ol_enable_rwm
	if test "$ol_enable_rwm" = mod ; then
		MFLAG=SLAPD_MOD_DYNAMIC
		SLAPD_DYNAMIC_OVERLAYS="$SLAPD_DYNAMIC_OVERLAYS rwm.la"
	else
		MFLAG=SLAPD_MOD_STATIC
		SLAPD_STATIC_OVERLAYS="$SLAPD_STATIC_OVERLAYS rwm_x.o"
	fi
	AC_DEFINE_UNQUOTED(SLAPD_OVER_RWM,$MFLAG,[define for Rewrite/Remap overlay])
fi

if test "$ol_enable_seqmod" != no ; then
	BUILD_SEQMOD=$ol_enable_seqmod
	if test "$ol_enable_seqmod" = mod ; then
		MFLAG=SLAPD_MOD_DYNAMIC
		SLAPD_DYNAMIC_OVERLAYS="$SLAPD_DYNAMIC_OVERLAYS seqmod.la"
	else
		MFLAG=SLAPD_MOD_STATIC
		SLAPD_STATIC_OVERLAYS="$SLAPD_STATIC_OVERLAYS seqmod.o"
	fi
	AC_DEFINE_UNQUOTED(SLAPD_OVER_SEQMOD,$MFLAG,[define for Sequential Modify overlay])
fi

if test "$ol_enable_sssvlv" != no ; then
	BUILD_SSSVLV=$ol_enable_sssvlv
	if test "$ol_enable_sssvlv" = mod ; then
		MFLAG=SLAPD_MOD_DYNAMIC
		SLAPD_DYNAMIC_OVERLAYS="$SLAPD_DYNAMIC_OVERLAYS sssvlv.la"
	else
		MFLAG=SLAPD_MOD_STATIC
		SLAPD_STATIC_OVERLAYS="$SLAPD_STATIC_OVERLAYS sssvlv.o"
	fi
	AC_DEFINE_UNQUOTED(SLAPD_OVER_SSSVLV,$MFLAG,[define for ServerSideSort/VLV overlay])
fi

if test "$ol_enable_syncprov" != no ; then
	BUILD_SYNCPROV=$ol_enable_syncprov
	if test "$ol_enable_syncprov" = mod ; then
		MFLAG=SLAPD_MOD_DYNAMIC
		SLAPD_DYNAMIC_OVERLAYS="$SLAPD_DYNAMIC_OVERLAYS syncprov.la"
	else
		MFLAG=SLAPD_MOD_STATIC
		SLAPD_STATIC_OVERLAYS="$SLAPD_STATIC_OVERLAYS syncprov.o"
	fi
	AC_DEFINE_UNQUOTED(SLAPD_OVER_SYNCPROV,$MFLAG,[define for Syncrepl Provider overlay])
fi

if test "$ol_enable_translucent" != no ; then
	BUILD_TRANSLUCENT=$ol_enable_translucent
	if test "$ol_enable_translucent" = mod ; then
		MFLAG=SLAPD_MOD_DYNAMIC
		SLAPD_DYNAMIC_OVERLAYS="$SLAPD_DYNAMIC_OVERLAYS translucent.la"
	else
		MFLAG=SLAPD_MOD_STATIC
		SLAPD_STATIC_OVERLAYS="$SLAPD_STATIC_OVERLAYS translucent.o"
	fi
	AC_DEFINE_UNQUOTED(SLAPD_OVER_TRANSLUCENT,$MFLAG,[define for Translucent Proxy overlay])
fi

if test "$ol_enable_unique" != no ; then
	BUILD_UNIQUE=$ol_enable_unique
	if test "$ol_enable_unique" = mod ; then
		MFLAG=SLAPD_MOD_DYNAMIC
		SLAPD_DYNAMIC_OVERLAYS="$SLAPD_DYNAMIC_OVERLAYS unique.la"
	else
		MFLAG=SLAPD_MOD_STATIC
		SLAPD_STATIC_OVERLAYS="$SLAPD_STATIC_OVERLAYS unique.o"
	fi
	AC_DEFINE_UNQUOTED(SLAPD_OVER_UNIQUE,$MFLAG,[define for Attribute Uniqueness overlay])
fi

if test "$ol_enable_valsort" != no ; then
	BUILD_VALSORT=$ol_enable_valsort
	if test "$ol_enable_valsort" = mod ; then
		MFLAG=SLAPD_MOD_DYNAMIC
		SLAPD_DYNAMIC_OVERLAYS="$SLAPD_DYNAMIC_OVERLAYS valsort.la"
	else
		MFLAG=SLAPD_MOD_STATIC
		SLAPD_STATIC_OVERLAYS="$SLAPD_STATIC_OVERLAYS valsort.o"
	fi
	AC_DEFINE_UNQUOTED(SLAPD_OVER_VALSORT,$MFLAG,[define for Value Sorting overlay])
fi

if test "$ol_enable_slapi" != no ; then
	AC_DEFINE(ENABLE_SLAPI,1,[define to enable slapi library])
	BUILD_SLAPI=yes
	SLAPD_SLAPI_DEPEND=libslapi.a
fi

dnl ----------------------------------------------------------------

dnl
dnl For Windows build, we don't want to include -dlopen flags.
dnl They hurt more than they help.
dnl

if test "$ac_cv_mingw32" = yes -o $ol_cv_msvc = yes ; then
	PLAT=NT
	SLAPD_MODULES_LDFLAGS=
else
	PLAT=UNIX
fi

AC_SUBST(LIBSRCS)
AC_SUBST(PLAT)
AC_SUBST(WITH_SASL)
AC_SUBST(WITH_TLS)
AC_SUBST(WITH_MODULES_ENABLED)
AC_SUBST(WITH_ACI_ENABLED)
AC_SUBST(BUILD_THREAD)
AC_SUBST(BUILD_LIBS_DYNAMIC)

AC_SUBST(BUILD_SLAPD)
dnl slapi
  AC_SUBST(BUILD_SLAPI)
  AC_SUBST(SLAPD_SLAPI_DEPEND)
dnl backends
  AC_SUBST(BUILD_DNSSRV)
  AC_SUBST(BUILD_LDAP)
  AC_SUBST(BUILD_MDB)
  AC_SUBST(BUILD_META)
  AC_SUBST(BUILD_ASYNCMETA)
  AC_SUBST(BUILD_MONITOR)
  AC_SUBST(BUILD_NDB)
  AC_SUBST(BUILD_NULL)
  AC_SUBST(BUILD_PASSWD)
  AC_SUBST(BUILD_RELAY)
  AC_SUBST(BUILD_PERL)
  AC_SUBST(BUILD_SHELL)
  AC_SUBST(BUILD_SOCK)
  AC_SUBST(BUILD_SQL)
  AC_SUBST(BUILD_WT)
dnl overlays
  AC_SUBST(BUILD_ACCESSLOG)
  AC_SUBST(BUILD_AUDITLOG)
  AC_SUBST(BUILD_AUTOCA)
  AC_SUBST(BUILD_COLLECT)
  AC_SUBST(BUILD_CONSTRAINT)
  AC_SUBST(BUILD_DDS)
  AC_SUBST(BUILD_DENYOP)
  AC_SUBST(BUILD_DEREF)
  AC_SUBST(BUILD_DYNGROUP)
  AC_SUBST(BUILD_DYNLIST)
  AC_SUBST(BUILD_LASTMOD)
  AC_SUBST(BUILD_MEMBEROF)
  AC_SUBST(BUILD_PPOLICY)
  AC_SUBST(BUILD_PROXYCACHE)
  AC_SUBST(BUILD_REFINT)
  AC_SUBST(BUILD_RETCODE)
  AC_SUBST(BUILD_RWM)
  AC_SUBST(BUILD_SEQMOD)
  AC_SUBST(BUILD_SSSVLV)
  AC_SUBST(BUILD_SYNCPROV)
  AC_SUBST(BUILD_TRANSLUCENT)
  AC_SUBST(BUILD_UNIQUE)
  AC_SUBST(BUILD_VALSORT)

AC_SUBST(LDAP_LIBS)
AC_SUBST(CLIENT_LIBS)
AC_SUBST(SLAPD_LIBS)
AC_SUBST(SLAPD_NDB_LIBS)
AC_SUBST(SLAPD_NDB_INCS)
AC_SUBST(LTHREAD_LIBS)
AC_SUBST(LUTIL_LIBS)
AC_SUBST(WRAP_LIBS)

AC_SUBST(SLAPD_MODULES_CPPFLAGS)
AC_SUBST(SLAPD_MODULES_LDFLAGS)

AC_SUBST(SLAPD_NO_STATIC)
AC_SUBST(SLAPD_STATIC_BACKENDS)
AC_SUBST(SLAPD_DYNAMIC_BACKENDS)
AC_SUBST(SLAPD_STATIC_OVERLAYS)
AC_SUBST(SLAPD_DYNAMIC_OVERLAYS)

AC_SUBST(PERL_CPPFLAGS)
AC_SUBST(SLAPD_PERL_LDFLAGS)
AC_SUBST(MOD_PERL_LDFLAGS)

AC_SUBST(KRB4_LIBS)
AC_SUBST(KRB5_LIBS)
AC_SUBST(SASL_LIBS)
AC_SUBST(TLS_LIBS)
AC_SUBST(WITH_TLS_TYPE)
AC_SUBST(MODULES_LIBS)
AC_SUBST(SLAPI_LIBS)
AC_SUBST(LIBSLAPI)
AC_SUBST(AUTH_LIBS)

AC_SUBST(SLAPD_SLP_LIBS)
AC_SUBST(SLAPD_GMP_LIBS)

AC_SUBST(SLAPD_SQL_LDFLAGS)
AC_SUBST(SLAPD_SQL_LIBS)
AC_SUBST(SLAPD_SQL_INCLUDES)

AC_SUBST(WT_INCS)
AC_SUBST(WT_LIBS)

dnl ----------------------------------------------------------------
dnl final help output
AC_ARG_WITH(xxinstall,[
See INSTALL file for further details.])

dnl ----------------------------------------------------------------
dnl final output
dnl

AC_CONFIG_FILES([Makefile:build/top.mk:Makefile.in:build/dir.mk]
[doc/Makefile:build/top.mk:doc/Makefile.in:build/dir.mk]
[doc/man/Makefile:build/top.mk:doc/man/Makefile.in:build/dir.mk]
[doc/man/man1/Makefile:build/top.mk:doc/man/man1/Makefile.in:build/man.mk]
[doc/man/man3/Makefile:build/top.mk:doc/man/man3/Makefile.in:build/man.mk]
[doc/man/man5/Makefile:build/top.mk:doc/man/man5/Makefile.in:build/man.mk]
[doc/man/man8/Makefile:build/top.mk:doc/man/man8/Makefile.in:build/man.mk]
[clients/Makefile:build/top.mk:clients/Makefile.in:build/dir.mk]
[clients/tools/Makefile:build/top.mk:clients/tools/Makefile.in:build/rules.mk]
[include/Makefile:build/top.mk:include/Makefile.in]
[libraries/Makefile:build/top.mk:libraries/Makefile.in:build/dir.mk]
[libraries/liblber/Makefile:build/top.mk:libraries/liblber/Makefile.in:build/lib.mk:build/lib-shared.mk]
[libraries/libldap/Makefile:build/top.mk:libraries/libldap/Makefile.in:build/lib.mk:build/lib-shared.mk]
[libraries/libldap_r/Makefile:build/top.mk:libraries/libldap_r/Makefile.in:build/lib.mk:build/lib-shared.mk]
[libraries/liblunicode/Makefile:build/top.mk:libraries/liblunicode/Makefile.in:build/lib.mk:build/lib-static.mk]
[libraries/liblutil/Makefile:build/top.mk:libraries/liblutil/Makefile.in:build/lib.mk:build/lib-static.mk]
[libraries/librewrite/Makefile:build/top.mk:libraries/librewrite/Makefile.in:build/lib.mk:build/lib-static.mk]
[servers/Makefile:build/top.mk:servers/Makefile.in:build/dir.mk]
[servers/slapd/Makefile:build/top.mk:servers/slapd/Makefile.in:build/srv.mk]
[servers/slapd/back-dnssrv/Makefile:build/top.mk:servers/slapd/back-dnssrv/Makefile.in:build/mod.mk]
[servers/slapd/back-ldap/Makefile:build/top.mk:servers/slapd/back-ldap/Makefile.in:build/mod.mk]
[servers/slapd/back-ldif/Makefile:build/top.mk:servers/slapd/back-ldif/Makefile.in:build/mod.mk]
[servers/slapd/back-mdb/Makefile:build/top.mk:servers/slapd/back-mdb/Makefile.in:build/mod.mk]
[servers/slapd/back-meta/Makefile:build/top.mk:servers/slapd/back-meta/Makefile.in:build/mod.mk]
[servers/slapd/back-asyncmeta/Makefile:build/top.mk:servers/slapd/back-asyncmeta/Makefile.in:build/mod.mk]
[servers/slapd/back-monitor/Makefile:build/top.mk:servers/slapd/back-monitor/Makefile.in:build/mod.mk]
[servers/slapd/back-ndb/Makefile:build/top.mk:servers/slapd/back-ndb/Makefile.in:build/mod.mk]
[servers/slapd/back-null/Makefile:build/top.mk:servers/slapd/back-null/Makefile.in:build/mod.mk]
[servers/slapd/back-passwd/Makefile:build/top.mk:servers/slapd/back-passwd/Makefile.in:build/mod.mk]
[servers/slapd/back-perl/Makefile:build/top.mk:servers/slapd/back-perl/Makefile.in:build/mod.mk]
[servers/slapd/back-relay/Makefile:build/top.mk:servers/slapd/back-relay/Makefile.in:build/mod.mk]
[servers/slapd/back-shell/Makefile:build/top.mk:servers/slapd/back-shell/Makefile.in:build/mod.mk]
[servers/slapd/back-sock/Makefile:build/top.mk:servers/slapd/back-sock/Makefile.in:build/mod.mk]
[servers/slapd/back-sql/Makefile:build/top.mk:servers/slapd/back-sql/Makefile.in:build/mod.mk]
[servers/slapd/back-wt/Makefile:build/top.mk:servers/slapd/back-wt/Makefile.in:build/mod.mk]
[servers/slapd/shell-backends/Makefile:build/top.mk:servers/slapd/shell-backends/Makefile.in:build/srv.mk]
[servers/slapd/slapi/Makefile:build/top.mk:servers/slapd/slapi/Makefile.in:build/lib.mk:build/lib-shared.mk]
[servers/slapd/overlays/Makefile:build/top.mk:servers/slapd/overlays/Makefile.in:build/lib.mk]
[tests/Makefile:build/top.mk:tests/Makefile.in:build/dir.mk]
[tests/run]
[tests/progs/Makefile:build/top.mk:tests/progs/Makefile.in:build/rules.mk])

AC_CONFIG_COMMANDS([default],[[
chmod +x tests/run
date > stamp-h
BACKENDSC="servers/slapd/backends.c"
echo "Making $BACKENDSC"
rm -f $BACKENDSC
cat > $BACKENDSC << ENDX
/* This work is part of OpenLDAP Software <http://www.openldap.org/>.
 *
 * Copyright 1998-2020 The OpenLDAP Foundation.
 * All rights reserved.
 *
 * Redistribution and use in source and binary forms, with or without
 * modification, are permitted only as authorized by the OpenLDAP
 * Public License.
 *
 * A copy of this license is available in the file LICENSE in the
 * top-level directory of the distribution or, alternatively, at
 * <http://www.OpenLDAP.org/license.html>.
 */
/* This file is automatically generated by configure; please do not edit. */

#include "portable.h"
#include "slap.h"

ENDX
if test "${STATIC_BACKENDS}"; then
	for b in config ${STATIC_BACKENDS}; do
		bb=`echo "${b}" | sed -e 's/back-//'`
		cat >> $BACKENDSC << ENDX
extern BI_init ${bb}_back_initialize;
ENDX
	done

	cat >> $BACKENDSC << ENDX

BackendInfo slap_binfo[] = {
ENDX

	for b in config ${STATIC_BACKENDS}; do
		bb=`echo "${b}" | sed -e 's/back-//'`
		echo "    Add ${bb} ..."
		cat >> $BACKENDSC << ENDX
	{ "${bb}", ${bb}_back_initialize },
ENDX
	done

	cat >> $BACKENDSC << ENDX
	{ NULL, NULL },
};

/* end of generated file */
ENDX
fi
OVERLAYSC="servers/slapd/overlays/statover.c"
echo "Making $OVERLAYSC"
rm -f $OVERLAYSC
cat > $OVERLAYSC << ENDX
/* This work is part of OpenLDAP Software <http://www.openldap.org/>.
 *
 * Copyright 1998-2020 The OpenLDAP Foundation.
 * All rights reserved.
 *
 * Redistribution and use in source and binary forms, with or without
 * modification, are permitted only as authorized by the OpenLDAP
 * Public License.
 *
 * A copy of this license is available in the file LICENSE in the
 * top-level directory of the distribution or, alternatively, at
 * <http://www.OpenLDAP.org/license.html>.
 */
/* This file is automatically generated by configure; please do not edit. */

#include "portable.h"
#include "slap.h"

ENDX
if test "${STATIC_OVERLAYS}"; then
	for o in ${STATIC_OVERLAYS}; do
		oo=`echo "${o}" | sed -e 's/.o$//' -e 's/_x$//'`
		cat >> $OVERLAYSC << ENDX
extern OV_init ${oo}_initialize;
ENDX
	done
fi

cat >> $OVERLAYSC << ENDX

OverlayInit slap_oinfo[] = {
ENDX

if test "${STATIC_OVERLAYS}"; then
	for o in ${STATIC_OVERLAYS}; do
		oo=`echo "${o}" | sed -e 's/.o$//' -e 's/_x$//'`
		echo "    Add ${oo} ..."
		cat >> $OVERLAYSC << ENDX
	{ "${oo}", ${oo}_initialize },
ENDX
	done
fi

	cat >> $OVERLAYSC << ENDX
	{ NULL, NULL },
};

/* end of generated file */
ENDX

if test "${ol_cv_mkdep}" = no; then
	echo '(Do not "make depend"; we do not know how to build dependencies)'
else
	echo 'Please run "make depend" to build dependencies'
fi
]],[[
STATIC_BACKENDS="$SLAPD_STATIC_BACKENDS"
STATIC_OVERLAYS="$SLAPD_STATIC_OVERLAYS"
]])
AC_OUTPUT<|MERGE_RESOLUTION|>--- conflicted
+++ resolved
@@ -321,15 +321,9 @@
 	no, [no yes mod], ol_enable_backends)dnl
 OL_ARG_ENABLE(monitor, [AS_HELP_STRING([--enable-monitor], [enable monitor backend])],
 	yes, [no yes mod], ol_enable_backends)dnl
-<<<<<<< HEAD
-OL_ARG_ENABLE(ndb,[    --enable-ndb	  enable MySQL NDB Cluster backend],
+OL_ARG_ENABLE(ndb, [AS_HELP_STRING([--enable-ndb], [enable MySQL NDB Cluster backend])],
 	no, [no yes mod])dnl
-OL_ARG_ENABLE(null,[    --enable-null	  enable null backend],
-=======
-OL_ARG_ENABLE(ndb, [AS_HELP_STRING([--enable-ndb], [enable MySQL NDB Cluster backend])],
-	no, [no yes mod], ol_enable_backends)dnl
 OL_ARG_ENABLE(null, [AS_HELP_STRING([--enable-null], [enable null backend])],
->>>>>>> fd23680a
 	no, [no yes mod], ol_enable_backends)dnl
 OL_ARG_ENABLE(passwd, [AS_HELP_STRING([--enable-passwd], [enable passwd backend])],
 	no, [no yes mod], ol_enable_backends)dnl
